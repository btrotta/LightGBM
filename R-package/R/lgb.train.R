#' @name lgb.train
#' @title Main training logic for LightGBM
#' @description Logic to train with LightGBM
#' @inheritParams lgb_shared_params
#' @param valids a list of \code{lgb.Dataset} objects, used for validation
#' @param obj objective function, can be character or custom objective function. Examples include
#'            \code{regression}, \code{regression_l1}, \code{huber},
#'            \code{binary}, \code{lambdarank}, \code{multiclass}, \code{multiclass}
#' @param eval evaluation function, can be (a list of) character or custom eval function
#' @param record Boolean, TRUE will record iteration message to \code{booster$record_evals}
#' @param colnames feature names, if not null, will use this to overwrite the names in dataset
#' @param categorical_feature list of str or int
#'                            type int represents index,
#'                            type str represents feature names
#' @param callbacks List of callback functions that are applied at each iteration.
#' @param reset_data Boolean, setting it to TRUE (not the default value) will transform the
#'                   booster model into a predictor model which frees up memory and the
#'                   original datasets
#' @param ... other parameters, see Parameters.rst for more information. A few key parameters:
#'            \itemize{
#'                \item{\code{boosting}: Boosting type. \code{"gbdt"}, \code{"rf"}, \code{"dart"} or \code{"goss"}.}
#'                \item{\code{num_leaves}: Maximum number of leaves in one tree.}
#'                \item{\code{max_depth}: Limit the max depth for tree model. This is used to deal with
#'                                 overfit when #data is small. Tree still grow by leaf-wise.}
#'                \item{\code{num_threads}: Number of threads for LightGBM. For the best speed, set this to
#'                                   the number of real CPU cores, not the number of threads (most
#'                                   CPU using hyper-threading to generate 2 threads per CPU core).}
#'            }
#' @return a trained booster model \code{lgb.Booster}.
#'
#' @examples
#' data(agaricus.train, package = "lightgbm")
#' train <- agaricus.train
#' dtrain <- lgb.Dataset(train$data, label = train$label)
#' data(agaricus.test, package = "lightgbm")
#' test <- agaricus.test
#' dtest <- lgb.Dataset.create.valid(dtrain, test$data, label = test$label)
#' params <- list(objective = "regression", metric = "l2")
#' valids <- list(test = dtest)
#' model <- lgb.train(
#'   params = params
#'   , data = dtrain
#'   , nrounds = 5L
#'   , valids = valids
#'   , min_data = 1L
#'   , learning_rate = 1.0
#'   , early_stopping_rounds = 3L
#' )
#' @export
lgb.train <- function(params = list(),
                      data,
                      nrounds = 10L,
                      valids = list(),
                      obj = NULL,
                      eval = NULL,
                      verbose = 1L,
                      record = TRUE,
                      eval_freq = 1L,
                      init_model = NULL,
                      colnames = NULL,
                      categorical_feature = NULL,
                      early_stopping_rounds = NULL,
                      callbacks = list(),
                      reset_data = FALSE,
                      ...) {

  # validate inputs early to avoid unnecessary computation
  if (nrounds <= 0L) {
    stop("nrounds should be greater than zero")
  }
  if (!lgb.is.Dataset(data)) {
    stop("lgb.train: data must be an lgb.Dataset instance")
  }
  if (length(valids) > 0L) {
    if (!identical(class(valids), "list") || !all(vapply(valids, lgb.is.Dataset, logical(1L)))) {
      stop("lgb.train: valids must be a list of lgb.Dataset elements")
    }
    evnames <- names(valids)
    if (is.null(evnames) || !all(nzchar(evnames))) {
      stop("lgb.train: each element of valids must have a name")
    }
  }

  # Setup temporary variables
  additional_params <- list(...)
  params <- append(params, additional_params)
  params$verbose <- verbose
  params <- lgb.check.obj(params, obj)
  params <- lgb.check.eval(params, eval)
  fobj <- NULL
  feval <- NULL

  # Check for objective (function or not)
  if (is.function(params$objective)) {
    fobj <- params$objective
    params$objective <- "NONE"
  }

  # Check for loss (function or not)
  if (is.function(eval)) {
    feval <- eval
  }

  # Init predictor to empty
  predictor <- NULL

  # Check for boosting from a trained model
  if (is.character(init_model)) {
    predictor <- Predictor$new(init_model)
  } else if (lgb.is.Booster(init_model)) {
    predictor <- init_model$to_predictor()
  }

  # Set the iteration to start from / end to (and check for boosting from a trained model, again)
  begin_iteration <- 1L
  if (!is.null(predictor)) {
    begin_iteration <- predictor$current_iter() + 1L
  }
  # Check for number of rounds passed as parameter - in case there are multiple ones, take only the first one
  n_trees <- .PARAMETER_ALIASES()[["num_iterations"]]
  if (any(names(params) %in% n_trees)) {
    end_iteration <- begin_iteration + params[[which(names(params) %in% n_trees)[1L]]] - 1L
  } else {
    end_iteration <- begin_iteration + nrounds - 1L
  }

<<<<<<< HEAD
  # Check interaction constraints
  cnames <- NULL
  if (!is.null(colnames)) {
    cnames <- colnames
  } else if (!is.null(data$get_colnames())) {
    cnames <- data$get_colnames()
  }
  params[["interaction_constraints"]] <- lgb.check_interaction_constraints(params, cnames)
=======
  if (!is.null(params[["interaction_constraints"]])) {
    stop("lgb.train: interaction_constraints is not implemented")
  }
>>>>>>> be85f56f

  # Update parameters with parsed parameters
  data$update_params(params)

  # Create the predictor set
  data$.__enclos_env__$private$set_predictor(predictor)

  # Write column names
  if (!is.null(colnames)) {
    data$set_colnames(colnames)
  }

  # Write categorical features
  if (!is.null(categorical_feature)) {
    data$set_categorical_feature(categorical_feature)
  }

  # Construct datasets, if needed
  data$construct()
  valid_contain_train <- FALSE
  train_data_name <- "train"
  reduced_valid_sets <- list()

  # Parse validation datasets
  if (length(valids) > 0L) {

    # Loop through all validation datasets using name
    for (key in names(valids)) {

      # Use names to get validation datasets
      valid_data <- valids[[key]]

      # Check for duplicate train/validation dataset
      if (identical(data, valid_data)) {
        valid_contain_train <- TRUE
        train_data_name <- key
        next
      }

      # Update parameters, data
      valid_data$update_params(params)
      valid_data$set_reference(data)
      reduced_valid_sets[[key]] <- valid_data

    }

  }

  # Add printing log callback
  if (verbose > 0L && eval_freq > 0L) {
    callbacks <- add.cb(callbacks, cb.print.evaluation(eval_freq))
  }

  # Add evaluation log callback
  if (record && length(valids) > 0L) {
    callbacks <- add.cb(callbacks, cb.record.evaluation())
  }

  # If early stopping was passed as a parameter in params(), prefer that to keyword argument
  # early_stopping_rounds by overwriting the value in 'early_stopping_rounds'
  early_stop <- .PARAMETER_ALIASES()[["early_stopping_round"]]
  early_stop_param_indx <- names(params) %in% early_stop
  if (any(early_stop_param_indx)) {
    first_early_stop_param <- which(early_stop_param_indx)[[1L]]
    first_early_stop_param_name <- names(params)[[first_early_stop_param]]
    early_stopping_rounds <- params[[first_early_stop_param_name]]
  }

  # Did user pass parameters that indicate they want to use early stopping?
  using_early_stopping_via_args <- !is.null(early_stopping_rounds)

  boosting_param_names <- .PARAMETER_ALIASES()[["boosting"]]
  using_dart <- any(
    sapply(
      X = boosting_param_names
      , FUN = function(param) {
        identical(params[[param]], "dart")
      }
    )
  )

  # Cannot use early stopping with 'dart' boosting
  if (using_dart) {
    warning("Early stopping is not available in 'dart' mode.")
    using_early_stopping_via_args <- FALSE

    # Remove the cb.early.stop() function if it was passed in to callbacks
    callbacks <- Filter(
      f = function(cb_func) {
        !identical(attr(cb_func, "name"), "cb.early.stop")
      }
      , x = callbacks
    )
  }

  # If user supplied early_stopping_rounds, add the early stopping callback
  if (using_early_stopping_via_args) {
    callbacks <- add.cb(
      callbacks
      , cb.early.stop(
        stopping_rounds = early_stopping_rounds
        , verbose = verbose
      )
    )
  }

  # "Categorize" callbacks
  cb <- categorize.callbacks(callbacks)

  # Construct booster with datasets
  booster <- Booster$new(params = params, train_set = data)
  if (valid_contain_train) {
    booster$set_train_data_name(train_data_name)
  }

  for (key in names(reduced_valid_sets)) {
    booster$add_valid(reduced_valid_sets[[key]], key)
  }

  # Callback env
  env <- CB_ENV$new()
  env$model <- booster
  env$begin_iteration <- begin_iteration
  env$end_iteration <- end_iteration

  # Start training model using number of iterations to start and end with
  for (i in seq.int(from = begin_iteration, to = end_iteration)) {

    # Overwrite iteration in environment
    env$iteration <- i
    env$eval_list <- list()

    # Loop through "pre_iter" element
    for (f in cb$pre_iter) {
      f(env)
    }

    # Update one boosting iteration
    booster$update(fobj = fobj)

    # Prepare collection of evaluation results
    eval_list <- list()

    # Collection: Has validation dataset?
    if (length(valids) > 0L) {

      # Validation has training dataset?
      if (valid_contain_train) {
        eval_list <- append(eval_list, booster$eval_train(feval = feval))
      }

      # Has no validation dataset
      eval_list <- append(eval_list, booster$eval_valid(feval = feval))
    }

    # Write evaluation result in environment
    env$eval_list <- eval_list

    # Loop through env
    for (f in cb$post_iter) {
      f(env)
    }

    # Check for early stopping and break if needed
    if (env$met_early_stop) break

  }

  # check if any valids were given other than the training data
  non_train_valid_names <- names(valids)[!(names(valids) == train_data_name)]
  first_valid_name <- non_train_valid_names[1L]

  # When early stopping is not activated, we compute the best iteration / score ourselves by
  # selecting the first metric and the first dataset
  if (record && length(non_train_valid_names) > 0L && is.na(env$best_score)) {

    # when using a custom eval function, the metric name is returned from the
    # function, so figure it out from record_evals
    if (!is.null(feval)) {
      first_metric <- names(booster$record_evals[[first_valid_name]])[1L]
    } else {
      first_metric <- booster$.__enclos_env__$private$eval_names[1L]
    }

    .find_best <- which.min
    if (isTRUE(env$eval_list[[1L]]$higher_better[1L])) {
      .find_best <- which.max
    }
    booster$best_iter <- unname(
      .find_best(
        unlist(
          booster$record_evals[[first_valid_name]][[first_metric]][[.EVAL_KEY()]]
        )
      )
    )
    booster$best_score <- booster$record_evals[[first_valid_name]][[first_metric]][[.EVAL_KEY()]][[booster$best_iter]]
  }

  # Check for booster model conversion to predictor model
  if (reset_data) {

    # Store temporarily model data elsewhere
    booster_old <- list(
      best_iter = booster$best_iter
      , best_score = booster$best_score
      , record_evals = booster$record_evals
    )

    # Reload model
    booster <- lgb.load(model_str = booster$save_model_to_string())
    booster$best_iter <- booster_old$best_iter
    booster$best_score <- booster_old$best_score
    booster$record_evals <- booster_old$record_evals

  }

  # Return booster
  return(booster)

}<|MERGE_RESOLUTION|>--- conflicted
+++ resolved
@@ -124,7 +124,6 @@
     end_iteration <- begin_iteration + nrounds - 1L
   }
 
-<<<<<<< HEAD
   # Check interaction constraints
   cnames <- NULL
   if (!is.null(colnames)) {
@@ -133,11 +132,6 @@
     cnames <- data$get_colnames()
   }
   params[["interaction_constraints"]] <- lgb.check_interaction_constraints(params, cnames)
-=======
-  if (!is.null(params[["interaction_constraints"]])) {
-    stop("lgb.train: interaction_constraints is not implemented")
-  }
->>>>>>> be85f56f
 
   # Update parameters with parsed parameters
   data$update_params(params)
