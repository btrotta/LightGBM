--- conflicted
+++ resolved
@@ -67,16 +67,9 @@
   endif()
 endif(USE_SWIG)
 
-<<<<<<< HEAD
 SET(EIGEN_DIR ${PROJECT_SOURCE_DIR}/src/eigen)
 include_directories(${EIGEN_DIR})
 
-if(USE_R35)
-    ADD_DEFINITIONS(-DR_VER_ABOVE_35)
-endif(USE_R35)
-
-=======
->>>>>>> 7be57d77
 if(BUILD_FOR_R)
     list(APPEND CMAKE_MODULE_PATH "${PROJECT_SOURCE_DIR}/cmake/modules")
     find_package(LibR REQUIRED)
