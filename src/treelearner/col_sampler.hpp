--- conflicted
+++ resolved
@@ -92,16 +92,7 @@
     // get interaction constraints for current branch
     std::unordered_set<int> allowed_features;
     if (!interaction_constraints_.empty()) {
-<<<<<<< HEAD
-      std::unordered_set<int> branch_features;
-      int node = tree->leaf_parent(leaf);
-      while (node >= 0) {
-        branch_features.insert(tree->split_feature(node));
-        node = tree->internal_parent(node);
-      }
-=======
       std::vector<int> branch_features = tree->branch_features(leaf);
->>>>>>> be85f56f
       allowed_features.insert(branch_features.begin(), branch_features.end());
       for (auto constraint : interaction_constraints_) {
         int num_feat_found = 0;
