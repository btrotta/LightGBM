/*!
 * Copyright (c) 2016 Microsoft Corporation. All rights reserved.
 * Licensed under the MIT License. See LICENSE file in the project root for license information.
 */
#include "serial_tree_learner.h"

#include <LightGBM/network.h>
#include <LightGBM/objective_function.h>
#include <LightGBM/utils/array_args.h>
#include <LightGBM/utils/common.h>

#include <algorithm>
#include <queue>
#include <unordered_map>
#include <utility>

#include "cost_effective_gradient_boosting.hpp"

namespace LightGBM {

SerialTreeLearner::SerialTreeLearner(const Config* config)
    : config_(config), col_sampler_(config) {
}

SerialTreeLearner::~SerialTreeLearner() {
}

void SerialTreeLearner::Init(const Dataset* train_data, bool is_constant_hessian) {
  train_data_ = train_data;
  num_data_ = train_data_->num_data();
  num_features_ = train_data_->num_features();
  int max_cache_size = 0;
  // Get the max size of pool
  if (config_->histogram_pool_size <= 0) {
    max_cache_size = config_->num_leaves;
  } else {
    size_t total_histogram_size = 0;
    for (int i = 0; i < train_data_->num_features(); ++i) {
      total_histogram_size += kHistEntrySize * train_data_->FeatureNumBin(i);
    }
    max_cache_size = static_cast<int>(config_->histogram_pool_size * 1024 * 1024 / total_histogram_size);
  }
  // at least need 2 leaves
  max_cache_size = std::max(2, max_cache_size);
  max_cache_size = std::min(max_cache_size, config_->num_leaves);

  // push split information for all leaves
  best_split_per_leaf_.resize(config_->num_leaves);
  constraints_.reset(LeafConstraintsBase::Create(config_, config_->num_leaves, train_data_->num_features()));

  // initialize splits for leaf
  smaller_leaf_splits_.reset(new LeafSplits(train_data_->num_data()));
  larger_leaf_splits_.reset(new LeafSplits(train_data_->num_data()));

  // initialize data partition
  data_partition_.reset(new DataPartition(num_data_, config_->num_leaves));
  col_sampler_.SetTrainingData(train_data_);
  // initialize ordered gradients and hessians
  ordered_gradients_.resize(num_data_);
  ordered_hessians_.resize(num_data_);

  GetShareStates(train_data_, is_constant_hessian, true);
  histogram_pool_.DynamicChangeSize(train_data_, share_state_->is_colwise, config_, max_cache_size, config_->num_leaves);
  Log::Info("Number of data points in the train set: %d, number of used features: %d", num_data_, num_features_);
  if (CostEfficientGradientBoosting::IsEnable(config_)) {
    cegb_.reset(new CostEfficientGradientBoosting(this));
    cegb_->Init();
  }
}

void SerialTreeLearner::GetShareStates(const Dataset* dataset,
                                       bool is_constant_hessian,
                                       bool is_first_time) {
  if (is_first_time) {
    share_state_.reset(dataset->GetShareStates(
        ordered_gradients_.data(), ordered_hessians_.data(),
        col_sampler_.is_feature_used_bytree(), is_constant_hessian,
        config_->force_col_wise, config_->force_row_wise));
  } else {
    CHECK_NOTNULL(share_state_);
    // cannot change is_hist_col_wise during training
    share_state_.reset(dataset->GetShareStates(
        ordered_gradients_.data(), ordered_hessians_.data(), col_sampler_.is_feature_used_bytree(),
        is_constant_hessian, share_state_->is_colwise,
        !share_state_->is_colwise));
  }
  CHECK_NOTNULL(share_state_);
}

void SerialTreeLearner::ResetTrainingDataInner(const Dataset* train_data,
                                               bool is_constant_hessian,
                                               bool reset_multi_val_bin) {
  train_data_ = train_data;
  num_data_ = train_data_->num_data();
  CHECK_EQ(num_features_, train_data_->num_features());

  // initialize splits for leaf
  smaller_leaf_splits_->ResetNumData(num_data_);
  larger_leaf_splits_->ResetNumData(num_data_);

  // initialize data partition
  data_partition_->ResetNumData(num_data_);
  if (reset_multi_val_bin) {
    col_sampler_.SetTrainingData(train_data_);
    GetShareStates(train_data_, is_constant_hessian, false);
  }

  // initialize ordered gradients and hessians
  ordered_gradients_.resize(num_data_);
  ordered_hessians_.resize(num_data_);
  if (cegb_ != nullptr) {
    cegb_->Init();
  }
}

void SerialTreeLearner::ResetConfig(const Config* config) {
  if (config_->num_leaves != config->num_leaves) {
    config_ = config;
    int max_cache_size = 0;
    // Get the max size of pool
    if (config->histogram_pool_size <= 0) {
      max_cache_size = config_->num_leaves;
    } else {
      size_t total_histogram_size = 0;
      for (int i = 0; i < train_data_->num_features(); ++i) {
        total_histogram_size += kHistEntrySize * train_data_->FeatureNumBin(i);
      }
      max_cache_size = static_cast<int>(config_->histogram_pool_size * 1024 * 1024 / total_histogram_size);
    }
    // at least need 2 leaves
    max_cache_size = std::max(2, max_cache_size);
    max_cache_size = std::min(max_cache_size, config_->num_leaves);
    histogram_pool_.DynamicChangeSize(train_data_, share_state_->is_colwise, config_, max_cache_size, config_->num_leaves);

    // push split information for all leaves
    best_split_per_leaf_.resize(config_->num_leaves);
    data_partition_->ResetLeaves(config_->num_leaves);
  } else {
    config_ = config;
  }
  col_sampler_.SetConfig(config_);
  histogram_pool_.ResetConfig(train_data_, config_);
  if (CostEfficientGradientBoosting::IsEnable(config_)) {
    if (cegb_ == nullptr) {
      cegb_.reset(new CostEfficientGradientBoosting(this));
    }
    cegb_->Init();
  }
  constraints_.reset(LeafConstraintsBase::Create(config_, config_->num_leaves, train_data_->num_features()));
}

Tree* SerialTreeLearner::Train(const score_t* gradients, const score_t *hessians) {
  Common::FunctionTimer fun_timer("SerialTreeLearner::Train", global_timer);
  gradients_ = gradients;
  hessians_ = hessians;
  int num_threads = OMP_NUM_THREADS();
  if (share_state_->num_threads != num_threads && share_state_->num_threads > 0) {
    Log::Warning(
        "Detected that num_threads changed during training (from %d to %d), "
        "it may cause unexpected errors.",
        share_state_->num_threads, num_threads);
  }
  share_state_->num_threads = num_threads;

  // some initial works before training
  BeforeTrain();

  bool track_branch_features = !(config_->interaction_constraints_vector.empty());
  auto tree = std::unique_ptr<Tree>(new Tree(config_->num_leaves, track_branch_features));
  auto tree_ptr = tree.get();
  constraints_->ShareTreePointer(tree_ptr);

  // root leaf
  int left_leaf = 0;
  int cur_depth = 1;
  // only root leaf can be splitted on first time
  int right_leaf = -1;

  int init_splits = ForceSplits(tree_ptr, &left_leaf, &right_leaf, &cur_depth);

  for (int split = init_splits; split < config_->num_leaves - 1; ++split) {
    // some initial works before finding best split
    if (BeforeFindBestSplit(tree_ptr, left_leaf, right_leaf)) {
      // find best threshold for every feature
      FindBestSplits(tree_ptr);
    }
    // Get a leaf with max split gain
    int best_leaf = static_cast<int>(ArrayArgs<SplitInfo>::ArgMax(best_split_per_leaf_));
    // Get split information for best leaf
    const SplitInfo& best_leaf_SplitInfo = best_split_per_leaf_[best_leaf];
    // cannot split, quit
    if (best_leaf_SplitInfo.gain <= 0.0) {
      Log::Warning("No further splits with positive gain, best gain: %f", best_leaf_SplitInfo.gain);
      break;
    }
    // split tree with best leaf
    Split(tree_ptr, best_leaf, &left_leaf, &right_leaf);
    cur_depth = std::max(cur_depth, tree->leaf_depth(left_leaf));
  }
  Log::Debug("Trained a tree with leaves = %d and max_depth = %d", tree->num_leaves(), cur_depth);
  return tree.release();
}

Tree* SerialTreeLearner::FitByExistingTree(const Tree* old_tree, const score_t* gradients, const score_t *hessians) const {
  auto tree = std::unique_ptr<Tree>(new Tree(*old_tree));
  CHECK_GE(data_partition_->num_leaves(), tree->num_leaves());
  OMP_INIT_EX();
  #pragma omp parallel for schedule(static)
  for (int i = 0; i < tree->num_leaves(); ++i) {
    OMP_LOOP_EX_BEGIN();
    data_size_t cnt_leaf_data = 0;
    auto tmp_idx = data_partition_->GetIndexOnLeaf(i, &cnt_leaf_data);
    double sum_grad = 0.0f;
    double sum_hess = kEpsilon;
    for (data_size_t j = 0; j < cnt_leaf_data; ++j) {
      auto idx = tmp_idx[j];
      sum_grad += gradients[idx];
      sum_hess += hessians[idx];
    }
    double output;
    if ((config_->path_smooth > kEpsilon) & (i > 0)) {
      output = FeatureHistogram::CalculateSplittedLeafOutput<true, true, true>(
          sum_grad, sum_hess, config_->lambda_l1, config_->lambda_l2,
          config_->max_delta_step, config_->path_smooth, cnt_leaf_data, tree->leaf_parent(i));
    } else {
      output = FeatureHistogram::CalculateSplittedLeafOutput<true, true, false>(
          sum_grad, sum_hess, config_->lambda_l1, config_->lambda_l2,
          config_->max_delta_step, config_->path_smooth, cnt_leaf_data, 0);
    }
    auto old_leaf_output = tree->LeafOutput(i);
    auto new_leaf_output = output * tree->shrinkage();
    tree->SetLeafOutput(i, config_->refit_decay_rate * old_leaf_output + (1.0 - config_->refit_decay_rate) * new_leaf_output);
    OMP_LOOP_EX_END();
  }
  OMP_THROW_EX();
  return tree.release();
}

Tree* SerialTreeLearner::FitByExistingTree(const Tree* old_tree, const std::vector<int>& leaf_pred, const score_t* gradients, const score_t *hessians) {
  data_partition_->ResetByLeafPred(leaf_pred, old_tree->num_leaves());
  return FitByExistingTree(old_tree, gradients, hessians);
}

void SerialTreeLearner::BeforeTrain() {
  Common::FunctionTimer fun_timer("SerialTreeLearner::BeforeTrain", global_timer);
  // reset histogram pool
  histogram_pool_.ResetMap();

  col_sampler_.ResetByTree();
  train_data_->InitTrain(col_sampler_.is_feature_used_bytree(), share_state_.get());
  // initialize data partition
  data_partition_->Init();

  constraints_->Reset();

  // reset the splits for leaves
  for (int i = 0; i < config_->num_leaves; ++i) {
    best_split_per_leaf_[i].Reset();
  }

  // Sumup for root
  if (data_partition_->leaf_count(0) == num_data_) {
    // use all data
    smaller_leaf_splits_->Init(gradients_, hessians_);

  } else {
    // use bagging, only use part of data
    smaller_leaf_splits_->Init(0, data_partition_.get(), gradients_, hessians_);
  }

  larger_leaf_splits_->Init();
}

bool SerialTreeLearner::BeforeFindBestSplit(const Tree* tree, int left_leaf, int right_leaf) {
  Common::FunctionTimer fun_timer("SerialTreeLearner::BeforeFindBestSplit", global_timer);
  // check depth of current leaf
  if (config_->max_depth > 0) {
    // only need to check left leaf, since right leaf is in same level of left leaf
    if (tree->leaf_depth(left_leaf) >= config_->max_depth) {
      best_split_per_leaf_[left_leaf].gain = kMinScore;
      if (right_leaf >= 0) {
        best_split_per_leaf_[right_leaf].gain = kMinScore;
      }
      return false;
    }
  }
  data_size_t num_data_in_left_child = GetGlobalDataCountInLeaf(left_leaf);
  data_size_t num_data_in_right_child = GetGlobalDataCountInLeaf(right_leaf);
  // no enough data to continue
  if (num_data_in_right_child < static_cast<data_size_t>(config_->min_data_in_leaf * 2)
      && num_data_in_left_child < static_cast<data_size_t>(config_->min_data_in_leaf * 2)) {
    best_split_per_leaf_[left_leaf].gain = kMinScore;
    if (right_leaf >= 0) {
      best_split_per_leaf_[right_leaf].gain = kMinScore;
    }
    return false;
  }
  parent_leaf_histogram_array_ = nullptr;
  // only have root
  if (right_leaf < 0) {
    histogram_pool_.Get(left_leaf, &smaller_leaf_histogram_array_);
    larger_leaf_histogram_array_ = nullptr;
  } else if (num_data_in_left_child < num_data_in_right_child) {
    // put parent(left) leaf's histograms into larger leaf's histograms
    if (histogram_pool_.Get(left_leaf, &larger_leaf_histogram_array_)) { parent_leaf_histogram_array_ = larger_leaf_histogram_array_; }
    histogram_pool_.Move(left_leaf, right_leaf);
    histogram_pool_.Get(left_leaf, &smaller_leaf_histogram_array_);
  } else {
    // put parent(left) leaf's histograms to larger leaf's histograms
    if (histogram_pool_.Get(left_leaf, &larger_leaf_histogram_array_)) { parent_leaf_histogram_array_ = larger_leaf_histogram_array_; }
    histogram_pool_.Get(right_leaf, &smaller_leaf_histogram_array_);
  }
  return true;
}

void SerialTreeLearner::FindBestSplits(const Tree* tree) {
  std::vector<int8_t> is_feature_used(num_features_, 0);
  #pragma omp parallel for schedule(static, 256) if (num_features_ >= 512)
  for (int feature_index = 0; feature_index < num_features_; ++feature_index) {
    if (!col_sampler_.is_feature_used_bytree()[feature_index]) continue;
    if (parent_leaf_histogram_array_ != nullptr
        && !parent_leaf_histogram_array_[feature_index].is_splittable()) {
      smaller_leaf_histogram_array_[feature_index].set_is_splittable(false);
      continue;
    }
    is_feature_used[feature_index] = 1;
  }
  bool use_subtract = parent_leaf_histogram_array_ != nullptr;

#ifdef USE_CUDA
  if (LGBM_config_::current_learner == use_cpu_learner) {
    SerialTreeLearner::ConstructHistograms(is_feature_used, use_subtract);
  } else {
    ConstructHistograms(is_feature_used, use_subtract);
  }
#else
  ConstructHistograms(is_feature_used, use_subtract);
#endif
  FindBestSplitsFromHistograms(is_feature_used, use_subtract, tree);
}

void SerialTreeLearner::ConstructHistograms(
    const std::vector<int8_t>& is_feature_used, bool use_subtract) {
  Common::FunctionTimer fun_timer("SerialTreeLearner::ConstructHistograms",
                                  global_timer);
  // construct smaller leaf
  hist_t* ptr_smaller_leaf_hist_data =
      smaller_leaf_histogram_array_[0].RawData() - kHistOffset;
  train_data_->ConstructHistograms(
      is_feature_used, smaller_leaf_splits_->data_indices(),
      smaller_leaf_splits_->num_data_in_leaf(), gradients_, hessians_,
      ordered_gradients_.data(), ordered_hessians_.data(), share_state_.get(),
      ptr_smaller_leaf_hist_data);

  if (larger_leaf_histogram_array_ != nullptr && !use_subtract) {
    // construct larger leaf
    hist_t* ptr_larger_leaf_hist_data =
        larger_leaf_histogram_array_[0].RawData() - kHistOffset;
    train_data_->ConstructHistograms(
        is_feature_used, larger_leaf_splits_->data_indices(),
        larger_leaf_splits_->num_data_in_leaf(), gradients_, hessians_,
        ordered_gradients_.data(), ordered_hessians_.data(), share_state_.get(),
        ptr_larger_leaf_hist_data);
  }
}

void SerialTreeLearner::FindBestSplitsFromHistograms(
    const std::vector<int8_t>& is_feature_used, bool use_subtract, const Tree* tree) {
  Common::FunctionTimer fun_timer(
      "SerialTreeLearner::FindBestSplitsFromHistograms", global_timer);
  std::vector<SplitInfo> smaller_best(share_state_->num_threads);
  std::vector<SplitInfo> larger_best(share_state_->num_threads);
  std::vector<int8_t> smaller_node_used_features = col_sampler_.GetByNode(tree, smaller_leaf_splits_->leaf_index());
  std::vector<int8_t> larger_node_used_features;
  double smaller_leaf_parent_output = GetParentOutput(tree, smaller_leaf_splits_.get());
  double larger_leaf_parent_output = 0;
  if (larger_leaf_splits_ != nullptr && larger_leaf_splits_->leaf_index() >= 0) {
    larger_leaf_parent_output = GetParentOutput(tree, larger_leaf_splits_.get());
  }
  if (larger_leaf_splits_->leaf_index() >= 0) {
    larger_node_used_features = col_sampler_.GetByNode(tree, larger_leaf_splits_->leaf_index());
  }
  OMP_INIT_EX();
// find splits
#pragma omp parallel for schedule(static) num_threads(share_state_->num_threads)
  for (int feature_index = 0; feature_index < num_features_; ++feature_index) {
    OMP_LOOP_EX_BEGIN();
    if (!is_feature_used[feature_index]) {
      continue;
    }
    const int tid = omp_get_thread_num();
    train_data_->FixHistogram(
        feature_index, smaller_leaf_splits_->sum_gradients(),
        smaller_leaf_splits_->sum_hessians(),
        smaller_leaf_histogram_array_[feature_index].RawData());
    int real_fidx = train_data_->RealFeatureIndex(feature_index);

    ComputeBestSplitForFeature(smaller_leaf_histogram_array_, feature_index,
                               real_fidx,
                               smaller_node_used_features[feature_index],
                               smaller_leaf_splits_->num_data_in_leaf(),
                               smaller_leaf_splits_.get(), &smaller_best[tid],
                               smaller_leaf_parent_output);

    // only has root leaf
    if (larger_leaf_splits_ == nullptr ||
        larger_leaf_splits_->leaf_index() < 0) {
      continue;
    }

    if (use_subtract) {
      larger_leaf_histogram_array_[feature_index].Subtract(
          smaller_leaf_histogram_array_[feature_index]);
    } else {
      train_data_->FixHistogram(
          feature_index, larger_leaf_splits_->sum_gradients(),
          larger_leaf_splits_->sum_hessians(),
          larger_leaf_histogram_array_[feature_index].RawData());
    }

    ComputeBestSplitForFeature(larger_leaf_histogram_array_, feature_index,
                               real_fidx,
                               larger_node_used_features[feature_index],
                               larger_leaf_splits_->num_data_in_leaf(),
                               larger_leaf_splits_.get(), &larger_best[tid],
                               larger_leaf_parent_output);

    OMP_LOOP_EX_END();
  }
  OMP_THROW_EX();
  auto smaller_best_idx = ArrayArgs<SplitInfo>::ArgMax(smaller_best);
  int leaf = smaller_leaf_splits_->leaf_index();
  best_split_per_leaf_[leaf] = smaller_best[smaller_best_idx];

  if (larger_leaf_splits_ != nullptr &&
      larger_leaf_splits_->leaf_index() >= 0) {
    leaf = larger_leaf_splits_->leaf_index();
    auto larger_best_idx = ArrayArgs<SplitInfo>::ArgMax(larger_best);
    best_split_per_leaf_[leaf] = larger_best[larger_best_idx];
  }
}

int32_t SerialTreeLearner::ForceSplits(Tree* tree, int* left_leaf,
                                       int* right_leaf, int *cur_depth) {
  bool abort_last_forced_split = false;
  if (forced_split_json_ == nullptr) {
    return 0;
  }
  int32_t result_count = 0;
  // start at root leaf
  *left_leaf = 0;
  std::queue<std::pair<Json, int>> q;
  Json left = *forced_split_json_;
  Json right;
  bool left_smaller = true;
  std::unordered_map<int, SplitInfo> forceSplitMap;
  q.push(std::make_pair(left, *left_leaf));
  while (!q.empty()) {
    // before processing next node from queue, store info for current left/right leaf
    // store "best split" for left and right, even if they might be overwritten by forced split
    if (BeforeFindBestSplit(tree, *left_leaf, *right_leaf)) {
      FindBestSplits(tree);
    }
    // then, compute own splits
    SplitInfo left_split;
    SplitInfo right_split;

    if (!left.is_null()) {
      const int left_feature = left["feature"].int_value();
      const double left_threshold_double = left["threshold"].number_value();
      const int left_inner_feature_index = train_data_->InnerFeatureIndex(left_feature);
      const uint32_t left_threshold = train_data_->BinThreshold(
              left_inner_feature_index, left_threshold_double);
      auto leaf_histogram_array = (left_smaller) ? smaller_leaf_histogram_array_ : larger_leaf_histogram_array_;
      auto left_leaf_splits = (left_smaller) ? smaller_leaf_splits_.get() : larger_leaf_splits_.get();
      leaf_histogram_array[left_inner_feature_index].GatherInfoForThreshold(
              left_leaf_splits->sum_gradients(),
              left_leaf_splits->sum_hessians(),
              left_threshold,
              left_leaf_splits->num_data_in_leaf(),
              left_leaf_splits->weight(),
              &left_split);
      left_split.feature = left_feature;
      forceSplitMap[*left_leaf] = left_split;
      if (left_split.gain < 0) {
        forceSplitMap.erase(*left_leaf);
      }
    }

    if (!right.is_null()) {
      const int right_feature = right["feature"].int_value();
      const double right_threshold_double = right["threshold"].number_value();
      const int right_inner_feature_index = train_data_->InnerFeatureIndex(right_feature);
      const uint32_t right_threshold = train_data_->BinThreshold(
              right_inner_feature_index, right_threshold_double);
      auto leaf_histogram_array = (left_smaller) ? larger_leaf_histogram_array_ : smaller_leaf_histogram_array_;
      auto right_leaf_splits = (left_smaller) ? larger_leaf_splits_.get() : smaller_leaf_splits_.get();
      leaf_histogram_array[right_inner_feature_index].GatherInfoForThreshold(
        right_leaf_splits->sum_gradients(),
        right_leaf_splits->sum_hessians(),
        right_threshold,
        right_leaf_splits->num_data_in_leaf(),
        right_leaf_splits->weight(),
        &right_split);
      right_split.feature = right_feature;
      forceSplitMap[*right_leaf] = right_split;
      if (right_split.gain < 0) {
        forceSplitMap.erase(*right_leaf);
      }
    }

    std::pair<Json, int> pair = q.front();
    q.pop();
    int current_leaf = pair.second;
    // split info should exist because searching in bfs fashion - should have added from parent
    if (forceSplitMap.find(current_leaf) == forceSplitMap.end()) {
        abort_last_forced_split = true;
        break;
    }
    best_split_per_leaf_[current_leaf] = forceSplitMap[current_leaf];
    Split(tree, current_leaf, left_leaf, right_leaf);
    left_smaller = best_split_per_leaf_[current_leaf].left_count <
                   best_split_per_leaf_[current_leaf].right_count;
    left = Json();
    right = Json();
    if ((pair.first).object_items().count("left") > 0) {
      left = (pair.first)["left"];
      if (left.object_items().count("feature") > 0 && left.object_items().count("threshold") > 0) {
        q.push(std::make_pair(left, *left_leaf));
      }
    }
    if ((pair.first).object_items().count("right") > 0) {
      right = (pair.first)["right"];
      if (right.object_items().count("feature") > 0 && right.object_items().count("threshold") > 0) {
        q.push(std::make_pair(right, *right_leaf));
      }
    }
    result_count++;
    *(cur_depth) = std::max(*(cur_depth), tree->leaf_depth(*left_leaf));
  }
  if (abort_last_forced_split) {
    int best_leaf =
        static_cast<int>(ArrayArgs<SplitInfo>::ArgMax(best_split_per_leaf_));
    const SplitInfo& best_leaf_SplitInfo = best_split_per_leaf_[best_leaf];
    if (best_leaf_SplitInfo.gain <= 0.0) {
      Log::Warning("No further splits with positive gain, best gain: %f",
                   best_leaf_SplitInfo.gain);
      return config_->num_leaves;
    }
    Split(tree, best_leaf, left_leaf, right_leaf);
    *(cur_depth) = std::max(*(cur_depth), tree->leaf_depth(*left_leaf));
    ++result_count;
  }
  return result_count;
}

void SerialTreeLearner::SplitInner(Tree* tree, int best_leaf, int* left_leaf,
                                   int* right_leaf, bool update_cnt) {
  Common::FunctionTimer fun_timer("SerialTreeLearner::SplitInner", global_timer);
  SplitInfo& best_split_info = best_split_per_leaf_[best_leaf];
  const int inner_feature_index =
      train_data_->InnerFeatureIndex(best_split_info.feature);
  if (cegb_ != nullptr) {
    cegb_->UpdateLeafBestSplits(tree, best_leaf, &best_split_info,
                                &best_split_per_leaf_);
  }
  *left_leaf = best_leaf;
  auto next_leaf_id = tree->NextLeafId();

  // update before tree split
  constraints_->BeforeSplit(best_leaf, next_leaf_id,
                            best_split_info.monotone_type);

  bool is_numerical_split =
      train_data_->FeatureBinMapper(inner_feature_index)->bin_type() ==
      BinType::NumericalBin;
  if (is_numerical_split) {
    auto threshold_double = train_data_->RealThreshold(
        inner_feature_index, best_split_info.threshold);
    data_partition_->Split(best_leaf, train_data_, inner_feature_index,
                           &best_split_info.threshold, 1,
                           best_split_info.default_left, next_leaf_id);
    if (update_cnt) {
      // don't need to update this in data-based parallel model
      best_split_info.left_count = data_partition_->leaf_count(*left_leaf);
      best_split_info.right_count = data_partition_->leaf_count(next_leaf_id);
    }
    // split tree, will return right leaf
    *right_leaf = tree->Split(
        best_leaf, inner_feature_index, best_split_info.feature,
        best_split_info.threshold, threshold_double,
        static_cast<double>(best_split_info.left_output),
        static_cast<double>(best_split_info.right_output),
        static_cast<data_size_t>(best_split_info.left_count),
        static_cast<data_size_t>(best_split_info.right_count),
        static_cast<double>(best_split_info.left_sum_hessian),
        static_cast<double>(best_split_info.right_sum_hessian),
        // store the true split gain in tree model
        static_cast<float>(best_split_info.gain + config_->min_gain_to_split),
        train_data_->FeatureBinMapper(inner_feature_index)->missing_type(),
        best_split_info.default_left);
  } else {
    std::vector<uint32_t> cat_bitset_inner =
        Common::ConstructBitset(best_split_info.cat_threshold.data(),
                                best_split_info.num_cat_threshold);
    std::vector<int> threshold_int(best_split_info.num_cat_threshold);
    for (int i = 0; i < best_split_info.num_cat_threshold; ++i) {
      threshold_int[i] = static_cast<int>(train_data_->RealThreshold(
          inner_feature_index, best_split_info.cat_threshold[i]));
    }
    std::vector<uint32_t> cat_bitset = Common::ConstructBitset(
        threshold_int.data(), best_split_info.num_cat_threshold);

    data_partition_->Split(best_leaf, train_data_, inner_feature_index,
                           cat_bitset_inner.data(),
                           static_cast<int>(cat_bitset_inner.size()),
                           best_split_info.default_left, next_leaf_id);

    if (update_cnt) {
      // don't need to update this in data-based parallel model
      best_split_info.left_count = data_partition_->leaf_count(*left_leaf);
      best_split_info.right_count = data_partition_->leaf_count(next_leaf_id);
    }

    *right_leaf = tree->SplitCategorical(
        best_leaf, inner_feature_index, best_split_info.feature,
        cat_bitset_inner.data(), static_cast<int>(cat_bitset_inner.size()),
        cat_bitset.data(), static_cast<int>(cat_bitset.size()),
        static_cast<double>(best_split_info.left_output),
        static_cast<double>(best_split_info.right_output),
        static_cast<data_size_t>(best_split_info.left_count),
        static_cast<data_size_t>(best_split_info.right_count),
        static_cast<double>(best_split_info.left_sum_hessian),
        static_cast<double>(best_split_info.right_sum_hessian),
        // store the true split gain in tree model
        static_cast<float>(best_split_info.gain + config_->min_gain_to_split),
        train_data_->FeatureBinMapper(inner_feature_index)->missing_type());
  }

#ifdef DEBUG
  CHECK(*right_leaf == next_leaf_id);
#endif

  // init the leaves that used on next iteration
  if (best_split_info.left_count < best_split_info.right_count) {
    CHECK_GT(best_split_info.left_count, 0);
    smaller_leaf_splits_->Init(*left_leaf, data_partition_.get(),
                               best_split_info.left_sum_gradient,
                               best_split_info.left_sum_hessian,
                               best_split_info.left_output);
    larger_leaf_splits_->Init(*right_leaf, data_partition_.get(),
                              best_split_info.right_sum_gradient,
                              best_split_info.right_sum_hessian,
                              best_split_info.right_output);
  } else {
    CHECK_GT(best_split_info.right_count, 0);
    smaller_leaf_splits_->Init(*right_leaf, data_partition_.get(),
                               best_split_info.right_sum_gradient,
                               best_split_info.right_sum_hessian,
                               best_split_info.right_output);
    larger_leaf_splits_->Init(*left_leaf, data_partition_.get(),
                              best_split_info.left_sum_gradient,
                              best_split_info.left_sum_hessian,
                              best_split_info.left_output);
  }
  auto leaves_need_update = constraints_->Update(
      is_numerical_split, *left_leaf, *right_leaf,
      best_split_info.monotone_type, best_split_info.right_output,
      best_split_info.left_output, inner_feature_index, best_split_info,
      best_split_per_leaf_);
  // update leave outputs if needed
  for (auto leaf : leaves_need_update) {
    RecomputeBestSplitForLeaf(leaf, &best_split_per_leaf_[leaf]);
  }
}

void SerialTreeLearner::RenewTreeOutput(Tree* tree, const ObjectiveFunction* obj, std::function<double(const label_t*, int)> residual_getter,
                                        data_size_t total_num_data, const data_size_t* bag_indices, data_size_t bag_cnt) const {
  if (obj != nullptr && obj->IsRenewTreeOutput()) {
    CHECK_LE(tree->num_leaves(), data_partition_->num_leaves());
    const data_size_t* bag_mapper = nullptr;
    if (total_num_data != num_data_) {
      CHECK_EQ(bag_cnt, num_data_);
      bag_mapper = bag_indices;
    }
    std::vector<int> n_nozeroworker_perleaf(tree->num_leaves(), 1);
    int num_machines = Network::num_machines();
    #pragma omp parallel for schedule(static)
    for (int i = 0; i < tree->num_leaves(); ++i) {
      const double output = static_cast<double>(tree->LeafOutput(i));
      data_size_t cnt_leaf_data = 0;
      auto index_mapper = data_partition_->GetIndexOnLeaf(i, &cnt_leaf_data);
      if (cnt_leaf_data > 0) {
        // bag_mapper[index_mapper[i]]
        const double new_output = obj->RenewTreeOutput(output, residual_getter, index_mapper, bag_mapper, cnt_leaf_data);
        tree->SetLeafOutput(i, new_output);
      } else {
        CHECK_GT(num_machines, 1);
        tree->SetLeafOutput(i, 0.0);
        n_nozeroworker_perleaf[i] = 0;
      }
    }
    if (num_machines > 1) {
      std::vector<double> outputs(tree->num_leaves());
      for (int i = 0; i < tree->num_leaves(); ++i) {
        outputs[i] = static_cast<double>(tree->LeafOutput(i));
      }
      outputs = Network::GlobalSum(&outputs);
      n_nozeroworker_perleaf = Network::GlobalSum(&n_nozeroworker_perleaf);
      for (int i = 0; i < tree->num_leaves(); ++i) {
        tree->SetLeafOutput(i, outputs[i] / n_nozeroworker_perleaf[i]);
      }
    }
  }
}

void SerialTreeLearner::ComputeBestSplitForFeature(
    FeatureHistogram* histogram_array_, int feature_index, int real_fidx,
    bool is_feature_used, int num_data, const LeafSplits* leaf_splits,
<<<<<<< HEAD
    SplitInfo* best_split, double parent_output) {
  if (!is_feature_used) {
    return;
=======
    SplitInfo* best_split) {

  bool is_feature_numerical = train_data_->FeatureBinMapper(feature_index)
                                  ->bin_type() == BinType::NumericalBin;
  if (is_feature_numerical & !config_->monotone_constraints.empty()) {
    constraints_->RecomputeConstraintsIfNeeded(
        constraints_.get(), feature_index, ~(leaf_splits->leaf_index()),
        train_data_->FeatureNumBin(feature_index));
>>>>>>> 4278f222
  }

  SplitInfo new_split;
<<<<<<< HEAD
  histogram_array_[feature_index].FindBestThreshold(
      leaf_splits->sum_gradients(), leaf_splits->sum_hessians(), num_data,
      constraints_->Get(leaf_splits->leaf_index()), parent_output, &new_split);
=======
  double parent_output;
  if (leaf_splits->leaf_index() == 0) {
    // for root leaf the "parent" output is its own output because we don't apply any smoothing to the root
    parent_output = FeatureHistogram::CalculateSplittedLeafOutput<false, true, true, false>(
        leaf_splits->sum_gradients(), leaf_splits->sum_hessians(), config_->lambda_l1,
        config_->lambda_l2, config_->max_delta_step, BasicConstraint(),
        config_->path_smooth, static_cast<data_size_t>(num_data), 0);
  } else {
    parent_output = leaf_splits->weight();
  }
  histogram_array_[feature_index].FindBestThreshold(
      leaf_splits->sum_gradients(), leaf_splits->sum_hessians(), num_data,
      constraints_->GetFeatureConstraint(leaf_splits->leaf_index(), feature_index),  parent_output, &new_split);
>>>>>>> 4278f222
  new_split.feature = real_fidx;
  if (cegb_ != nullptr) {
    new_split.gain -=
        cegb_->DetlaGain(feature_index, real_fidx, leaf_splits->leaf_index(),
                         num_data, new_split);
  }
  if (new_split.monotone_type != 0) {
    double penalty = constraints_->ComputeMonotoneSplitGainPenalty(
        leaf_splits->leaf_index(), config_->monotone_penalty);
    new_split.gain *= penalty;
  }
  // it is needed to filter the features after the above code.
  // Otherwise, the `is_splittable` in `FeatureHistogram` will be wrong, and cause some features being accidentally filtered in the later nodes.
  if (new_split > *best_split && is_feature_used) {
    *best_split = new_split;
  }
}

double SerialTreeLearner::GetParentOutput(const Tree* tree, const LeafSplits* leaf_splits) const {
  double parent_output;
  if (tree->num_leaves() == 1) {
    // for root leaf the "parent" output is its own output because we don't apply any smoothing to the root
    parent_output = FeatureHistogram::CalculateSplittedLeafOutput<true, true, true, false>(
      leaf_splits->sum_gradients(), leaf_splits->sum_hessians(), config_->lambda_l1,
      config_->lambda_l2, config_->max_delta_step, constraints_->Get(leaf_splits->leaf_index()),
      config_->path_smooth, static_cast<data_size_t>(leaf_splits->num_data_in_leaf()), 0);
  } else {
    parent_output = leaf_splits->weight();
  }
  return parent_output;
}

void SerialTreeLearner::RecomputeBestSplitForLeaf(int leaf, SplitInfo* split) {
  FeatureHistogram* histogram_array_;
  if (!histogram_pool_.Get(leaf, &histogram_array_)) {
    Log::Warning(
        "Get historical Histogram for leaf %d failed, will skip the "
        "``RecomputeBestSplitForLeaf``",
        leaf);
    return;
  }
  double sum_gradients = split->left_sum_gradient + split->right_sum_gradient;
  double sum_hessians = split->left_sum_hessian + split->right_sum_hessian;
  int num_data = split->left_count + split->right_count;

  std::vector<SplitInfo> bests(share_state_->num_threads);
  LeafSplits leaf_splits(num_data);
  leaf_splits.Init(leaf, sum_gradients, sum_hessians);

  // can't use GetParentOutput because leaf_splits doesn't have weight property set
  double parent_output = 0;
  if (config_->path_smooth > kEpsilon) {
    double parent_output = FeatureHistogram::CalculateSplittedLeafOutput<true, true, true, false>(
      sum_gradients, sum_hessians, config_->lambda_l1, config_->lambda_l2, config_->max_delta_step,
      constraints_->Get(leaf), config_->path_smooth, static_cast<data_size_t>(num_data), 0);
  }

  OMP_INIT_EX();
// find splits
#pragma omp parallel for schedule(static) num_threads(share_state_->num_threads)
  for (int feature_index = 0; feature_index < num_features_; ++feature_index) {
    OMP_LOOP_EX_BEGIN();
    if (!col_sampler_.is_feature_used_bytree()[feature_index] ||
        !histogram_array_[feature_index].is_splittable()) {
      continue;
    }
    const int tid = omp_get_thread_num();
    int real_fidx = train_data_->RealFeatureIndex(feature_index);
    ComputeBestSplitForFeature(histogram_array_, feature_index, real_fidx, true,
                               num_data, &leaf_splits, &bests[tid], parent_output);

    OMP_LOOP_EX_END();
  }
  OMP_THROW_EX();
  auto best_idx = ArrayArgs<SplitInfo>::ArgMax(bests);
  *split = bests[best_idx];
}

}  // namespace LightGBM<|MERGE_RESOLUTION|>--- conflicted
+++ resolved
@@ -717,42 +717,18 @@
 void SerialTreeLearner::ComputeBestSplitForFeature(
     FeatureHistogram* histogram_array_, int feature_index, int real_fidx,
     bool is_feature_used, int num_data, const LeafSplits* leaf_splits,
-<<<<<<< HEAD
     SplitInfo* best_split, double parent_output) {
-  if (!is_feature_used) {
-    return;
-=======
-    SplitInfo* best_split) {
-
   bool is_feature_numerical = train_data_->FeatureBinMapper(feature_index)
                                   ->bin_type() == BinType::NumericalBin;
   if (is_feature_numerical & !config_->monotone_constraints.empty()) {
     constraints_->RecomputeConstraintsIfNeeded(
         constraints_.get(), feature_index, ~(leaf_splits->leaf_index()),
         train_data_->FeatureNumBin(feature_index));
->>>>>>> 4278f222
-  }
-
+  }
   SplitInfo new_split;
-<<<<<<< HEAD
   histogram_array_[feature_index].FindBestThreshold(
       leaf_splits->sum_gradients(), leaf_splits->sum_hessians(), num_data,
-      constraints_->Get(leaf_splits->leaf_index()), parent_output, &new_split);
-=======
-  double parent_output;
-  if (leaf_splits->leaf_index() == 0) {
-    // for root leaf the "parent" output is its own output because we don't apply any smoothing to the root
-    parent_output = FeatureHistogram::CalculateSplittedLeafOutput<false, true, true, false>(
-        leaf_splits->sum_gradients(), leaf_splits->sum_hessians(), config_->lambda_l1,
-        config_->lambda_l2, config_->max_delta_step, BasicConstraint(),
-        config_->path_smooth, static_cast<data_size_t>(num_data), 0);
-  } else {
-    parent_output = leaf_splits->weight();
-  }
-  histogram_array_[feature_index].FindBestThreshold(
-      leaf_splits->sum_gradients(), leaf_splits->sum_hessians(), num_data,
-      constraints_->GetFeatureConstraint(leaf_splits->leaf_index(), feature_index),  parent_output, &new_split);
->>>>>>> 4278f222
+      constraints_->GetFeatureConstraint(leaf_splits->leaf_index(), feature_index), parent_output, &new_split);
   new_split.feature = real_fidx;
   if (cegb_ != nullptr) {
     new_split.gain -=
@@ -777,7 +753,7 @@
     // for root leaf the "parent" output is its own output because we don't apply any smoothing to the root
     parent_output = FeatureHistogram::CalculateSplittedLeafOutput<true, true, true, false>(
       leaf_splits->sum_gradients(), leaf_splits->sum_hessians(), config_->lambda_l1,
-      config_->lambda_l2, config_->max_delta_step, constraints_->Get(leaf_splits->leaf_index()),
+      config_->lambda_l2, config_->max_delta_step, BasicConstraint(),
       config_->path_smooth, static_cast<data_size_t>(leaf_splits->num_data_in_leaf()), 0);
   } else {
     parent_output = leaf_splits->weight();
@@ -807,7 +783,7 @@
   if (config_->path_smooth > kEpsilon) {
     double parent_output = FeatureHistogram::CalculateSplittedLeafOutput<true, true, true, false>(
       sum_gradients, sum_hessians, config_->lambda_l1, config_->lambda_l2, config_->max_delta_step,
-      constraints_->Get(leaf), config_->path_smooth, static_cast<data_size_t>(num_data), 0);
+      BasicConstraint(), config_->path_smooth, static_cast<data_size_t>(num_data), 0);
   }
 
   OMP_INIT_EX();
