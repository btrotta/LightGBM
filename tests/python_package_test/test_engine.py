# coding: utf-8
import copy
import itertools
import math
import os
import psutil
import random
import unittest

import lightgbm as lgb
import numpy as np
from scipy.sparse import csr_matrix
from sklearn.datasets import (load_boston, load_breast_cancer, load_digits,
                              load_iris, load_svmlight_file)
from sklearn.metrics import log_loss, mean_absolute_error, mean_squared_error, roc_auc_score
from sklearn.model_selection import train_test_split, TimeSeriesSplit, GroupKFold

try:
    import cPickle as pickle
except ImportError:
    import pickle


decreasing_generator = itertools.count(0, -1)


def dummy_obj(preds, train_data):
    return np.ones(preds.shape), np.ones(preds.shape)


def multi_logloss(y_true, y_pred):
    return np.mean([-math.log(y_pred[i][y]) for i, y in enumerate(y_true)])


def top_k_error(y_true, y_pred, k):
    if k == y_pred.shape[1]:
        return 0
    max_rest = np.max(-np.partition(-y_pred, k)[:, k:], axis=1)
    return 1 - np.mean((y_pred[np.arange(len(y_true)), y_true] > max_rest))


def constant_metric(preds, train_data):
    return ('error', 0.0, False)


def decreasing_metric(preds, train_data):
    return ('decreasing_metric', next(decreasing_generator), False)


def categorize(continuous_x):
    return np.digitize(continuous_x, bins=np.arange(0, 1, 0.01))


class TestEngine(unittest.TestCase):
    def test_binary(self):
        X, y = load_breast_cancer(True)
        X_train, X_test, y_train, y_test = train_test_split(X, y, test_size=0.1, random_state=42)
        params = {
            'objective': 'binary',
            'metric': 'binary_logloss',
            'verbose': -1,
            'num_iteration': 50  # test num_iteration in dict here
        }
        lgb_train = lgb.Dataset(X_train, y_train)
        lgb_eval = lgb.Dataset(X_test, y_test, reference=lgb_train)
        evals_result = {}
        gbm = lgb.train(params, lgb_train,
                        num_boost_round=20,
                        valid_sets=lgb_eval,
                        verbose_eval=False,
                        evals_result=evals_result)
        ret = log_loss(y_test, gbm.predict(X_test))
        self.assertLess(ret, 0.14)
        self.assertEqual(len(evals_result['valid_0']['binary_logloss']), 50)
        self.assertAlmostEqual(evals_result['valid_0']['binary_logloss'][-1], ret, places=5)

    def test_rf(self):
        X, y = load_breast_cancer(True)
        X_train, X_test, y_train, y_test = train_test_split(X, y, test_size=0.1, random_state=42)
        params = {
            'boosting_type': 'rf',
            'objective': 'binary',
            'bagging_freq': 1,
            'bagging_fraction': 0.5,
            'feature_fraction': 0.5,
            'num_leaves': 50,
            'metric': 'binary_logloss',
            'verbose': -1
        }
        lgb_train = lgb.Dataset(X_train, y_train)
        lgb_eval = lgb.Dataset(X_test, y_test, reference=lgb_train)
        evals_result = {}
        gbm = lgb.train(params, lgb_train,
                        num_boost_round=50,
                        valid_sets=lgb_eval,
                        verbose_eval=False,
                        evals_result=evals_result)
        ret = log_loss(y_test, gbm.predict(X_test))
        self.assertLess(ret, 0.19)
        self.assertAlmostEqual(evals_result['valid_0']['binary_logloss'][-1], ret, places=5)

    def test_regression(self):
        X, y = load_boston(True)
        X_train, X_test, y_train, y_test = train_test_split(X, y, test_size=0.1, random_state=42)
        params = {
            'metric': 'l2',
            'verbose': -1
        }
        lgb_train = lgb.Dataset(X_train, y_train)
        lgb_eval = lgb.Dataset(X_test, y_test, reference=lgb_train)
        evals_result = {}
        gbm = lgb.train(params, lgb_train,
                        num_boost_round=50,
                        valid_sets=lgb_eval,
                        verbose_eval=False,
                        evals_result=evals_result)
        ret = mean_squared_error(y_test, gbm.predict(X_test))
        self.assertLess(ret, 7)
        self.assertAlmostEqual(evals_result['valid_0']['l2'][-1], ret, places=5)

    def test_missing_value_handle(self):
        X_train = np.zeros((100, 1))
        y_train = np.zeros(100)
        trues = random.sample(range(100), 20)
        for idx in trues:
            X_train[idx, 0] = np.nan
            y_train[idx] = 1
        lgb_train = lgb.Dataset(X_train, y_train)
        lgb_eval = lgb.Dataset(X_train, y_train)

        params = {
            'metric': 'l2',
            'verbose': -1,
            'boost_from_average': False
        }
        evals_result = {}
        gbm = lgb.train(params, lgb_train,
                        num_boost_round=20,
                        valid_sets=lgb_eval,
                        verbose_eval=False,
                        evals_result=evals_result)
        ret = mean_squared_error(y_train, gbm.predict(X_train))
        self.assertLess(ret, 0.005)
        self.assertAlmostEqual(evals_result['valid_0']['l2'][-1], ret, places=5)

    def test_missing_value_handle_more_na(self):
        X_train = np.ones((100, 1))
        y_train = np.ones(100)
        trues = random.sample(range(100), 80)
        for idx in trues:
            X_train[idx, 0] = np.nan
            y_train[idx] = 0
        lgb_train = lgb.Dataset(X_train, y_train)
        lgb_eval = lgb.Dataset(X_train, y_train)

        params = {
            'metric': 'l2',
            'verbose': -1,
            'boost_from_average': False
        }
        evals_result = {}
        gbm = lgb.train(params, lgb_train,
                        num_boost_round=20,
                        valid_sets=lgb_eval,
                        verbose_eval=False,
                        evals_result=evals_result)
        ret = mean_squared_error(y_train, gbm.predict(X_train))
        self.assertLess(ret, 0.005)
        self.assertAlmostEqual(evals_result['valid_0']['l2'][-1], ret, places=5)

    def test_missing_value_handle_na(self):
        x = [0, 1, 2, 3, 4, 5, 6, 7, np.nan]
        y = [1, 1, 1, 1, 0, 0, 0, 0, 1]

        X_train = np.array(x).reshape(len(x), 1)
        y_train = np.array(y)
        lgb_train = lgb.Dataset(X_train, y_train)
        lgb_eval = lgb.Dataset(X_train, y_train)

        params = {
            'objective': 'regression',
            'metric': 'auc',
            'verbose': -1,
            'boost_from_average': False,
            'min_data': 1,
            'num_leaves': 2,
            'learning_rate': 1,
            'min_data_in_bin': 1,
            'zero_as_missing': False
        }
        evals_result = {}
        gbm = lgb.train(params, lgb_train,
                        num_boost_round=1,
                        valid_sets=lgb_eval,
                        verbose_eval=False,
                        evals_result=evals_result)
        pred = gbm.predict(X_train)
        np.testing.assert_allclose(pred, y)
        ret = roc_auc_score(y_train, pred)
        self.assertGreater(ret, 0.999)
        self.assertAlmostEqual(evals_result['valid_0']['auc'][-1], ret, places=5)

    def test_missing_value_handle_zero(self):
        x = [0, 1, 2, 3, 4, 5, 6, 7, np.nan]
        y = [0, 1, 1, 1, 0, 0, 0, 0, 0]

        X_train = np.array(x).reshape(len(x), 1)
        y_train = np.array(y)
        lgb_train = lgb.Dataset(X_train, y_train)
        lgb_eval = lgb.Dataset(X_train, y_train)

        params = {
            'objective': 'regression',
            'metric': 'auc',
            'verbose': -1,
            'boost_from_average': False,
            'min_data': 1,
            'num_leaves': 2,
            'learning_rate': 1,
            'min_data_in_bin': 1,
            'zero_as_missing': True
        }
        evals_result = {}
        gbm = lgb.train(params, lgb_train,
                        num_boost_round=1,
                        valid_sets=lgb_eval,
                        verbose_eval=False,
                        evals_result=evals_result)
        pred = gbm.predict(X_train)
        np.testing.assert_allclose(pred, y)
        ret = roc_auc_score(y_train, pred)
        self.assertGreater(ret, 0.999)
        self.assertAlmostEqual(evals_result['valid_0']['auc'][-1], ret, places=5)

    def test_missing_value_handle_none(self):
        x = [0, 1, 2, 3, 4, 5, 6, 7, np.nan]
        y = [0, 1, 1, 1, 0, 0, 0, 0, 0]

        X_train = np.array(x).reshape(len(x), 1)
        y_train = np.array(y)
        lgb_train = lgb.Dataset(X_train, y_train)
        lgb_eval = lgb.Dataset(X_train, y_train)

        params = {
            'objective': 'regression',
            'metric': 'auc',
            'verbose': -1,
            'boost_from_average': False,
            'min_data': 1,
            'num_leaves': 2,
            'learning_rate': 1,
            'min_data_in_bin': 1,
            'use_missing': False
        }
        evals_result = {}
        gbm = lgb.train(params, lgb_train,
                        num_boost_round=1,
                        valid_sets=lgb_eval,
                        verbose_eval=False,
                        evals_result=evals_result)
        pred = gbm.predict(X_train)
        self.assertAlmostEqual(pred[0], pred[1])
        self.assertAlmostEqual(pred[-1], pred[0])
        ret = roc_auc_score(y_train, pred)
        self.assertGreater(ret, 0.83)
        self.assertAlmostEqual(evals_result['valid_0']['auc'][-1], ret, places=5)

    def test_categorical_handle(self):
        x = [0, 1, 2, 3, 4, 5, 6, 7]
        y = [0, 1, 0, 1, 0, 1, 0, 1]

        X_train = np.array(x).reshape(len(x), 1)
        y_train = np.array(y)
        lgb_train = lgb.Dataset(X_train, y_train)
        lgb_eval = lgb.Dataset(X_train, y_train)

        params = {
            'objective': 'regression',
            'metric': 'auc',
            'verbose': -1,
            'boost_from_average': False,
            'min_data': 1,
            'num_leaves': 2,
            'learning_rate': 1,
            'min_data_in_bin': 1,
            'min_data_per_group': 1,
            'cat_smooth': 1,
            'cat_l2': 0,
            'max_cat_to_onehot': 1,
            'zero_as_missing': True,
            'categorical_column': 0
        }
        evals_result = {}
        gbm = lgb.train(params, lgb_train,
                        num_boost_round=1,
                        valid_sets=lgb_eval,
                        verbose_eval=False,
                        evals_result=evals_result)
        pred = gbm.predict(X_train)
        np.testing.assert_allclose(pred, y)
        ret = roc_auc_score(y_train, pred)
        self.assertGreater(ret, 0.999)
        self.assertAlmostEqual(evals_result['valid_0']['auc'][-1], ret, places=5)

    def test_categorical_handle_na(self):
        x = [0, np.nan, 0, np.nan, 0, np.nan]
        y = [0, 1, 0, 1, 0, 1]

        X_train = np.array(x).reshape(len(x), 1)
        y_train = np.array(y)
        lgb_train = lgb.Dataset(X_train, y_train)
        lgb_eval = lgb.Dataset(X_train, y_train)

        params = {
            'objective': 'regression',
            'metric': 'auc',
            'verbose': -1,
            'boost_from_average': False,
            'min_data': 1,
            'num_leaves': 2,
            'learning_rate': 1,
            'min_data_in_bin': 1,
            'min_data_per_group': 1,
            'cat_smooth': 1,
            'cat_l2': 0,
            'max_cat_to_onehot': 1,
            'zero_as_missing': False,
            'categorical_column': 0
        }
        evals_result = {}
        gbm = lgb.train(params, lgb_train,
                        num_boost_round=1,
                        valid_sets=lgb_eval,
                        verbose_eval=False,
                        evals_result=evals_result)
        pred = gbm.predict(X_train)
        np.testing.assert_allclose(pred, y)
        ret = roc_auc_score(y_train, pred)
        self.assertGreater(ret, 0.999)
        self.assertAlmostEqual(evals_result['valid_0']['auc'][-1], ret, places=5)

    def test_categorical_non_zero_inputs(self):
        x = [1, 1, 1, 1, 1, 1, 2, 2]
        y = [1, 1, 1, 1, 1, 1, 0, 0]

        X_train = np.array(x).reshape(len(x), 1)
        y_train = np.array(y)
        lgb_train = lgb.Dataset(X_train, y_train)
        lgb_eval = lgb.Dataset(X_train, y_train)

        params = {
            'objective': 'regression',
            'metric': 'auc',
            'verbose': -1,
            'boost_from_average': False,
            'min_data': 1,
            'num_leaves': 2,
            'learning_rate': 1,
            'min_data_in_bin': 1,
            'min_data_per_group': 1,
            'cat_smooth': 1,
            'cat_l2': 0,
            'max_cat_to_onehot': 1,
            'zero_as_missing': False,
            'categorical_column': 0
        }
        evals_result = {}
        gbm = lgb.train(params, lgb_train,
                        num_boost_round=1,
                        valid_sets=lgb_eval,
                        verbose_eval=False,
                        evals_result=evals_result)
        pred = gbm.predict(X_train)
        np.testing.assert_allclose(pred, y)
        ret = roc_auc_score(y_train, pred)
        self.assertGreater(ret, 0.999)
        self.assertAlmostEqual(evals_result['valid_0']['auc'][-1], ret, places=5)

    def test_multiclass(self):
        X, y = load_digits(10, True)
        X_train, X_test, y_train, y_test = train_test_split(X, y, test_size=0.1, random_state=42)
        params = {
            'objective': 'multiclass',
            'metric': 'multi_logloss',
            'num_class': 10,
            'verbose': -1
        }
        lgb_train = lgb.Dataset(X_train, y_train, params=params)
        lgb_eval = lgb.Dataset(X_test, y_test, reference=lgb_train, params=params)
        evals_result = {}
        gbm = lgb.train(params, lgb_train,
                        num_boost_round=50,
                        valid_sets=lgb_eval,
                        verbose_eval=False,
                        evals_result=evals_result)
        ret = multi_logloss(y_test, gbm.predict(X_test))
        self.assertLess(ret, 0.16)
        self.assertAlmostEqual(evals_result['valid_0']['multi_logloss'][-1], ret, places=5)

    def test_multiclass_rf(self):
        X, y = load_digits(10, True)
        X_train, X_test, y_train, y_test = train_test_split(X, y, test_size=0.1, random_state=42)
        params = {
            'boosting_type': 'rf',
            'objective': 'multiclass',
            'metric': 'multi_logloss',
            'bagging_freq': 1,
            'bagging_fraction': 0.6,
            'feature_fraction': 0.6,
            'num_class': 10,
            'num_leaves': 50,
            'min_data': 1,
            'verbose': -1,
            'gpu_use_dp': True
        }
        lgb_train = lgb.Dataset(X_train, y_train, params=params)
        lgb_eval = lgb.Dataset(X_test, y_test, reference=lgb_train, params=params)
        evals_result = {}
        gbm = lgb.train(params, lgb_train,
                        num_boost_round=50,
                        valid_sets=lgb_eval,
                        verbose_eval=False,
                        evals_result=evals_result)
        ret = multi_logloss(y_test, gbm.predict(X_test))
        self.assertLess(ret, 0.23)
        self.assertAlmostEqual(evals_result['valid_0']['multi_logloss'][-1], ret, places=5)

    def test_multiclass_prediction_early_stopping(self):
        X, y = load_digits(10, True)
        X_train, X_test, y_train, y_test = train_test_split(X, y, test_size=0.1, random_state=42)
        params = {
            'objective': 'multiclass',
            'metric': 'multi_logloss',
            'num_class': 10,
            'verbose': -1
        }
        lgb_train = lgb.Dataset(X_train, y_train, params=params)
        gbm = lgb.train(params, lgb_train,
                        num_boost_round=50)

        pred_parameter = {"pred_early_stop": True,
                          "pred_early_stop_freq": 5,
                          "pred_early_stop_margin": 1.5}
        ret = multi_logloss(y_test, gbm.predict(X_test, **pred_parameter))
        self.assertLess(ret, 0.8)
        self.assertGreater(ret, 0.6)  # loss will be higher than when evaluating the full model

        pred_parameter = {"pred_early_stop": True,
                          "pred_early_stop_freq": 5,
                          "pred_early_stop_margin": 5.5}
        ret = multi_logloss(y_test, gbm.predict(X_test, **pred_parameter))
        self.assertLess(ret, 0.2)

    def test_multi_class_error(self):
        X, y = load_digits(10, True)
        params = {'objective': 'multiclass', 'num_classes': 10, 'metric': 'multi_error',
                  'num_leaves': 4, 'verbose': -1}
        lgb_data = lgb.Dataset(X, label=y)
        est = lgb.train(params, lgb_data, num_boost_round=10)
        predict_default = est.predict(X)
        results = {}
        est = lgb.train(dict(params, multi_error_top_k=1), lgb_data, num_boost_round=10,
                        valid_sets=[lgb_data], evals_result=results, verbose_eval=False)
        predict_1 = est.predict(X)
        # check that default gives same result as k = 1
        np.testing.assert_allclose(predict_1, predict_default)
        # check against independent calculation for k = 1
        err = top_k_error(y, predict_1, 1)
        self.assertAlmostEqual(results['training']['multi_error'][-1], err)
        # check against independent calculation for k = 2
        results = {}
        est = lgb.train(dict(params, multi_error_top_k=2), lgb_data, num_boost_round=10,
                        valid_sets=[lgb_data], evals_result=results, verbose_eval=False)
        predict_2 = est.predict(X)
        err = top_k_error(y, predict_2, 2)
        self.assertAlmostEqual(results['training']['multi_error@2'][-1], err)
        # check against independent calculation for k = 10
        results = {}
        est = lgb.train(dict(params, multi_error_top_k=10), lgb_data, num_boost_round=10,
                        valid_sets=[lgb_data], evals_result=results, verbose_eval=False)
        predict_3 = est.predict(X)
        err = top_k_error(y, predict_3, 10)
        self.assertAlmostEqual(results['training']['multi_error@10'][-1], err)
        # check cases where predictions are equal
        X = np.array([[0, 0], [0, 0]])
        y = np.array([0, 1])
        lgb_data = lgb.Dataset(X, label=y)
        params['num_classes'] = 2
        results = {}
        lgb.train(params, lgb_data, num_boost_round=10,
                  valid_sets=[lgb_data], evals_result=results, verbose_eval=False)
        self.assertAlmostEqual(results['training']['multi_error'][-1], 1)
        results = {}
        lgb.train(dict(params, multi_error_top_k=2), lgb_data, num_boost_round=10,
                  valid_sets=[lgb_data], evals_result=results, verbose_eval=False)
        self.assertAlmostEqual(results['training']['multi_error@2'][-1], 0)

    def test_auc_mu(self):
        # should give same result as binary auc for 2 classes
        X, y = load_digits(10, True)
        y_new = np.zeros((len(y)))
        y_new[y != 0] = 1
        lgb_X = lgb.Dataset(X, label=y_new)
        params = {'objective': 'multiclass',
                  'metric': 'auc_mu',
                  'verbose': -1,
                  'num_classes': 2,
                  'seed': 0}
        results_auc_mu = {}
        lgb.train(params, lgb_X, num_boost_round=10, valid_sets=[lgb_X], evals_result=results_auc_mu)
        params = {'objective': 'binary',
                  'metric': 'auc',
                  'verbose': -1,
                  'seed': 0}
        results_auc = {}
        lgb.train(params, lgb_X, num_boost_round=10, valid_sets=[lgb_X], evals_result=results_auc)
        np.testing.assert_allclose(results_auc_mu['training']['auc_mu'], results_auc['training']['auc'])
        # test the case where all predictions are equal
        lgb_X = lgb.Dataset(X[:10], label=y_new[:10])
        params = {'objective': 'multiclass',
                  'metric': 'auc_mu',
                  'verbose': -1,
                  'num_classes': 2,
                  'min_data_in_leaf': 20,
                  'seed': 0}
        results_auc_mu = {}
        lgb.train(params, lgb_X, num_boost_round=10, valid_sets=[lgb_X], evals_result=results_auc_mu)
        self.assertAlmostEqual(results_auc_mu['training']['auc_mu'][-1], 0.5)
        # should give 1 when accuracy = 1
        X = X[:10, :]
        y = y[:10]
        lgb_X = lgb.Dataset(X, label=y)
        params = {'objective': 'multiclass',
                  'metric': 'auc_mu',
                  'num_classes': 10,
                  'min_data_in_leaf': 1,
                  'verbose': -1}
        results = {}
        lgb.train(params, lgb_X, num_boost_round=100, valid_sets=[lgb_X], evals_result=results)
        self.assertAlmostEqual(results['training']['auc_mu'][-1], 1)
        # test loading weights
        Xy = np.loadtxt(os.path.join(os.path.dirname(os.path.realpath(__file__)),
                                     '../../examples/multiclass_classification/multiclass.train'))
        y = Xy[:, 0]
        X = Xy[:, 1:]
        lgb_X = lgb.Dataset(X, label=y)
        params = {'objective': 'multiclass',
                  'metric': 'auc_mu',
                  'auc_mu_weights': [0, 2, 2, 2, 2, 1, 0, 1, 1, 1, 1, 1, 0, 1, 1, 1, 1, 1, 0, 1, 1, 1, 1, 1, 0],
                  'num_classes': 5,
                  'verbose': -1,
                  'seed': 0}
        results_weight = {}
        lgb.train(params, lgb_X, num_boost_round=5, valid_sets=[lgb_X], evals_result=results_weight)
        params['auc_mu_weights'] = []
        results_no_weight = {}
        lgb.train(params, lgb_X, num_boost_round=5, valid_sets=[lgb_X], evals_result=results_no_weight)
        self.assertNotEqual(results_weight['training']['auc_mu'][-1], results_no_weight['training']['auc_mu'][-1])

    def test_early_stopping(self):
        X, y = load_breast_cancer(True)
        params = {
            'objective': 'binary',
            'metric': 'binary_logloss',
            'verbose': -1
        }
        X_train, X_test, y_train, y_test = train_test_split(X, y, test_size=0.1, random_state=42)
        lgb_train = lgb.Dataset(X_train, y_train)
        lgb_eval = lgb.Dataset(X_test, y_test, reference=lgb_train)
        valid_set_name = 'valid_set'
        # no early stopping
        gbm = lgb.train(params, lgb_train,
                        num_boost_round=10,
                        valid_sets=lgb_eval,
                        valid_names=valid_set_name,
                        verbose_eval=False,
                        early_stopping_rounds=5)
        self.assertEqual(gbm.best_iteration, 10)
        self.assertIn(valid_set_name, gbm.best_score)
        self.assertIn('binary_logloss', gbm.best_score[valid_set_name])
        # early stopping occurs
        gbm = lgb.train(params, lgb_train,
                        num_boost_round=40,
                        valid_sets=lgb_eval,
                        valid_names=valid_set_name,
                        verbose_eval=False,
                        early_stopping_rounds=5)
        self.assertLessEqual(gbm.best_iteration, 39)
        self.assertIn(valid_set_name, gbm.best_score)
        self.assertIn('binary_logloss', gbm.best_score[valid_set_name])

    def test_continue_train(self):
        X, y = load_boston(True)
        X_train, X_test, y_train, y_test = train_test_split(X, y, test_size=0.1, random_state=42)
        params = {
            'objective': 'regression',
            'metric': 'l1',
            'verbose': -1
        }
        lgb_train = lgb.Dataset(X_train, y_train, free_raw_data=False)
        lgb_eval = lgb.Dataset(X_test, y_test, reference=lgb_train, free_raw_data=False)
        init_gbm = lgb.train(params, lgb_train, num_boost_round=20)
        model_name = 'model.txt'
        init_gbm.save_model(model_name)
        evals_result = {}
        gbm = lgb.train(params, lgb_train,
                        num_boost_round=30,
                        valid_sets=lgb_eval,
                        verbose_eval=False,
                        # test custom eval metrics
                        feval=(lambda p, d: ('custom_mae', mean_absolute_error(p, d.get_label()), False)),
                        evals_result=evals_result,
                        init_model='model.txt')
        ret = mean_absolute_error(y_test, gbm.predict(X_test))
        self.assertLess(ret, 2.0)
        self.assertAlmostEqual(evals_result['valid_0']['l1'][-1], ret, places=5)
        np.testing.assert_allclose(evals_result['valid_0']['l1'], evals_result['valid_0']['custom_mae'])
        os.remove(model_name)

    def test_continue_train_reused_dataset(self):
        X, y = load_boston(True)
        params = {
            'objective': 'regression',
            'verbose': -1
        }
        lgb_train = lgb.Dataset(X, y, free_raw_data=False)
        init_gbm = lgb.train(params, lgb_train, num_boost_round=5)
        init_gbm_2 = lgb.train(params, lgb_train, num_boost_round=5, init_model=init_gbm)
        init_gbm_3 = lgb.train(params, lgb_train, num_boost_round=5, init_model=init_gbm_2)
        gbm = lgb.train(params, lgb_train, num_boost_round=5, init_model=init_gbm_3)
        self.assertEqual(gbm.current_iteration(), 20)

    def test_continue_train_dart(self):
        X, y = load_boston(True)
        X_train, X_test, y_train, y_test = train_test_split(X, y, test_size=0.1, random_state=42)
        params = {
            'boosting_type': 'dart',
            'objective': 'regression',
            'metric': 'l1',
            'verbose': -1
        }
        lgb_train = lgb.Dataset(X_train, y_train, free_raw_data=False)
        lgb_eval = lgb.Dataset(X_test, y_test, reference=lgb_train, free_raw_data=False)
        init_gbm = lgb.train(params, lgb_train, num_boost_round=50)
        evals_result = {}
        gbm = lgb.train(params, lgb_train,
                        num_boost_round=50,
                        valid_sets=lgb_eval,
                        verbose_eval=False,
                        evals_result=evals_result,
                        init_model=init_gbm)
        ret = mean_absolute_error(y_test, gbm.predict(X_test))
        self.assertLess(ret, 2.0)
        self.assertAlmostEqual(evals_result['valid_0']['l1'][-1], ret, places=5)

    def test_continue_train_multiclass(self):
        X, y = load_iris(True)
        X_train, X_test, y_train, y_test = train_test_split(X, y, test_size=0.1, random_state=42)
        params = {
            'objective': 'multiclass',
            'metric': 'multi_logloss',
            'num_class': 3,
            'verbose': -1
        }
        lgb_train = lgb.Dataset(X_train, y_train, params=params, free_raw_data=False)
        lgb_eval = lgb.Dataset(X_test, y_test, reference=lgb_train, params=params, free_raw_data=False)
        init_gbm = lgb.train(params, lgb_train, num_boost_round=20)
        evals_result = {}
        gbm = lgb.train(params, lgb_train,
                        num_boost_round=30,
                        valid_sets=lgb_eval,
                        verbose_eval=False,
                        evals_result=evals_result,
                        init_model=init_gbm)
        ret = multi_logloss(y_test, gbm.predict(X_test))
        self.assertLess(ret, 0.1)
        self.assertAlmostEqual(evals_result['valid_0']['multi_logloss'][-1], ret, places=5)

    def test_cv(self):
        X_train, y_train = load_boston(True)
        params = {'verbose': -1}
        lgb_train = lgb.Dataset(X_train, y_train)
        # shuffle = False, override metric in params
        params_with_metric = {'metric': 'l2', 'verbose': -1}
        cv_res = lgb.cv(params_with_metric, lgb_train, num_boost_round=10,
                        nfold=3, stratified=False, shuffle=False,
                        metrics='l1', verbose_eval=False)
        self.assertIn('l1-mean', cv_res)
        self.assertNotIn('l2-mean', cv_res)
        self.assertEqual(len(cv_res['l1-mean']), 10)
        # shuffle = True, callbacks
        cv_res = lgb.cv(params, lgb_train, num_boost_round=10, nfold=3, stratified=False, shuffle=True,
                        metrics='l1', verbose_eval=False,
                        callbacks=[lgb.reset_parameter(learning_rate=lambda i: 0.1 - 0.001 * i)])
        self.assertIn('l1-mean', cv_res)
        self.assertEqual(len(cv_res['l1-mean']), 10)
        # enable display training loss
        cv_res = lgb.cv(params_with_metric, lgb_train, num_boost_round=10,
                        nfold=3, stratified=False, shuffle=False,
                        metrics='l1', verbose_eval=False, eval_train_metric=True)
        self.assertIn('train l1-mean', cv_res)
        self.assertIn('valid l1-mean', cv_res)
        self.assertNotIn('train l2-mean', cv_res)
        self.assertNotIn('valid l2-mean', cv_res)
        self.assertEqual(len(cv_res['train l1-mean']), 10)
        self.assertEqual(len(cv_res['valid l1-mean']), 10)
        # self defined folds
        tss = TimeSeriesSplit(3)
        folds = tss.split(X_train)
        cv_res_gen = lgb.cv(params_with_metric, lgb_train, num_boost_round=10, folds=folds,
                            verbose_eval=False)
        cv_res_obj = lgb.cv(params_with_metric, lgb_train, num_boost_round=10, folds=tss,
                            verbose_eval=False)
        np.testing.assert_allclose(cv_res_gen['l2-mean'], cv_res_obj['l2-mean'])
        # lambdarank
        X_train, y_train = load_svmlight_file(os.path.join(os.path.dirname(os.path.realpath(__file__)),
                                                           '../../examples/lambdarank/rank.train'))
        q_train = np.loadtxt(os.path.join(os.path.dirname(os.path.realpath(__file__)),
                                          '../../examples/lambdarank/rank.train.query'))
        params_lambdarank = {'objective': 'lambdarank', 'verbose': -1, 'eval_at': 3}
        lgb_train = lgb.Dataset(X_train, y_train, group=q_train)
        # ... with l2 metric
        cv_res_lambda = lgb.cv(params_lambdarank, lgb_train, num_boost_round=10, nfold=3,
                               metrics='l2', verbose_eval=False)
        self.assertEqual(len(cv_res_lambda), 2)
        self.assertFalse(np.isnan(cv_res_lambda['l2-mean']).any())
        # ... with NDCG (default) metric
        cv_res_lambda = lgb.cv(params_lambdarank, lgb_train, num_boost_round=10, nfold=3,
                               verbose_eval=False)
        self.assertEqual(len(cv_res_lambda), 2)
        self.assertFalse(np.isnan(cv_res_lambda['ndcg@3-mean']).any())
        # self defined folds with lambdarank
        cv_res_lambda_obj = lgb.cv(params_lambdarank, lgb_train, num_boost_round=10,
                                   folds=GroupKFold(n_splits=3),
                                   verbose_eval=False)
        np.testing.assert_allclose(cv_res_lambda['ndcg@3-mean'], cv_res_lambda_obj['ndcg@3-mean'])

    def test_feature_name(self):
        X_train, y_train = load_boston(True)
        params = {'verbose': -1}
        lgb_train = lgb.Dataset(X_train, y_train)
        feature_names = ['f_' + str(i) for i in range(X_train.shape[-1])]
        gbm = lgb.train(params, lgb_train, num_boost_round=5, feature_name=feature_names)
        self.assertListEqual(feature_names, gbm.feature_name())
        # test feature_names with whitespaces
        feature_names_with_space = ['f ' + str(i) for i in range(X_train.shape[-1])]
        gbm = lgb.train(params, lgb_train, num_boost_round=5, feature_name=feature_names_with_space)
        self.assertListEqual(feature_names, gbm.feature_name())

    def test_feature_name_with_non_ascii(self):
        X_train = np.random.normal(size=(100, 4))
        y_train = np.random.random(100)
        # This has non-ascii strings.
        feature_names = [u'F_零', u'F_一', u'F_二', u'F_三']
        params = {'verbose': -1}
        lgb_train = lgb.Dataset(X_train, y_train)

        gbm = lgb.train(params, lgb_train, num_boost_round=5, feature_name=feature_names)
        self.assertListEqual(feature_names, gbm.feature_name())
        gbm.save_model('lgb.model')

        gbm2 = lgb.Booster(model_file='lgb.model')
        self.assertListEqual(feature_names, gbm2.feature_name())

    def test_save_load_copy_pickle(self):
        def train_and_predict(init_model=None, return_model=False):
            X, y = load_boston(True)
            X_train, X_test, y_train, y_test = train_test_split(X, y, test_size=0.1, random_state=42)
            params = {
                'objective': 'regression',
                'metric': 'l2',
                'verbose': -1
            }
            lgb_train = lgb.Dataset(X_train, y_train)
            gbm_template = lgb.train(params, lgb_train, num_boost_round=10, init_model=init_model)
            return gbm_template if return_model else mean_squared_error(y_test, gbm_template.predict(X_test))

        gbm = train_and_predict(return_model=True)
        ret_origin = train_and_predict(init_model=gbm)
        other_ret = []
        gbm.save_model('lgb.model')
        with open('lgb.model') as f:  # check all params are logged into model file correctly
            self.assertNotEqual(f.read().find("[num_iterations: 10]"), -1)
        other_ret.append(train_and_predict(init_model='lgb.model'))
        gbm_load = lgb.Booster(model_file='lgb.model')
        other_ret.append(train_and_predict(init_model=gbm_load))
        other_ret.append(train_and_predict(init_model=copy.copy(gbm)))
        other_ret.append(train_and_predict(init_model=copy.deepcopy(gbm)))
        with open('lgb.pkl', 'wb') as f:
            pickle.dump(gbm, f)
        with open('lgb.pkl', 'rb') as f:
            gbm_pickle = pickle.load(f)
        other_ret.append(train_and_predict(init_model=gbm_pickle))
        gbm_pickles = pickle.loads(pickle.dumps(gbm))
        other_ret.append(train_and_predict(init_model=gbm_pickles))
        for ret in other_ret:
            self.assertAlmostEqual(ret_origin, ret, places=5)

    @unittest.skipIf(not lgb.compat.PANDAS_INSTALLED, 'pandas is not installed')
    def test_pandas_categorical(self):
        import pandas as pd
        np.random.seed(42)  # sometimes there is no difference how cols are treated (cat or not cat)
        X = pd.DataFrame({"A": np.random.permutation(['a', 'b', 'c', 'd'] * 75),  # str
                          "B": np.random.permutation([1, 2, 3] * 100),  # int
                          "C": np.random.permutation([0.1, 0.2, -0.1, -0.1, 0.2] * 60),  # float
                          "D": np.random.permutation([True, False] * 150),  # bool
                          "E": pd.Categorical(np.random.permutation(['z', 'y', 'x', 'w', 'v'] * 60),
                                              ordered=True)})  # str and ordered categorical
        y = np.random.permutation([0, 1] * 150)
        X_test = pd.DataFrame({"A": np.random.permutation(['a', 'b', 'e'] * 20),  # unseen category
                               "B": np.random.permutation([1, 3] * 30),
                               "C": np.random.permutation([0.1, -0.1, 0.2, 0.2] * 15),
                               "D": np.random.permutation([True, False] * 30),
                               "E": pd.Categorical(np.random.permutation(['z', 'y'] * 30),
                                                   ordered=True)})
        np.random.seed()  # reset seed
        cat_cols_actual = ["A", "B", "C", "D"]
        cat_cols_to_store = cat_cols_actual + ["E"]
        X[cat_cols_actual] = X[cat_cols_actual].astype('category')
        X_test[cat_cols_actual] = X_test[cat_cols_actual].astype('category')
        cat_values = [X[col].cat.categories.tolist() for col in cat_cols_to_store]
        params = {
            'objective': 'binary',
            'metric': 'binary_logloss',
            'verbose': -1
        }
        lgb_train = lgb.Dataset(X, y)
        gbm0 = lgb.train(params, lgb_train, num_boost_round=10)
        pred0 = gbm0.predict(X_test)
        self.assertEqual(lgb_train.categorical_feature, 'auto')
        lgb_train = lgb.Dataset(X, pd.DataFrame(y))  # also test that label can be one-column pd.DataFrame
        gbm1 = lgb.train(params, lgb_train, num_boost_round=10, categorical_feature=[0])
        pred1 = gbm1.predict(X_test)
        self.assertListEqual(lgb_train.categorical_feature, [0])
        lgb_train = lgb.Dataset(X, pd.Series(y))  # also test that label can be pd.Series
        gbm2 = lgb.train(params, lgb_train, num_boost_round=10, categorical_feature=['A'])
        pred2 = gbm2.predict(X_test)
        self.assertListEqual(lgb_train.categorical_feature, ['A'])
        lgb_train = lgb.Dataset(X, y)
        gbm3 = lgb.train(params, lgb_train, num_boost_round=10, categorical_feature=['A', 'B', 'C', 'D'])
        pred3 = gbm3.predict(X_test)
        self.assertListEqual(lgb_train.categorical_feature, ['A', 'B', 'C', 'D'])
        gbm3.save_model('categorical.model')
        gbm4 = lgb.Booster(model_file='categorical.model')
        pred4 = gbm4.predict(X_test)
        model_str = gbm4.model_to_string()
        gbm4.model_from_string(model_str, False)
        pred5 = gbm4.predict(X_test)
        gbm5 = lgb.Booster(model_str=model_str)
        pred6 = gbm5.predict(X_test)
        lgb_train = lgb.Dataset(X, y)
        gbm6 = lgb.train(params, lgb_train, num_boost_round=10, categorical_feature=['A', 'B', 'C', 'D', 'E'])
        pred7 = gbm6.predict(X_test)
        self.assertListEqual(lgb_train.categorical_feature, ['A', 'B', 'C', 'D', 'E'])
        lgb_train = lgb.Dataset(X, y)
        gbm7 = lgb.train(params, lgb_train, num_boost_round=10, categorical_feature=[])
        pred8 = gbm7.predict(X_test)
        self.assertListEqual(lgb_train.categorical_feature, [])
        self.assertRaises(AssertionError,
                          np.testing.assert_allclose,
                          pred0, pred1)
        self.assertRaises(AssertionError,
                          np.testing.assert_allclose,
                          pred0, pred2)
        np.testing.assert_allclose(pred1, pred2)
        np.testing.assert_allclose(pred0, pred3)
        np.testing.assert_allclose(pred0, pred4)
        np.testing.assert_allclose(pred0, pred5)
        np.testing.assert_allclose(pred0, pred6)
        self.assertRaises(AssertionError,
                          np.testing.assert_allclose,
                          pred0, pred7)  # ordered cat features aren't treated as cat features by default
        self.assertRaises(AssertionError,
                          np.testing.assert_allclose,
                          pred0, pred8)
        self.assertListEqual(gbm0.pandas_categorical, cat_values)
        self.assertListEqual(gbm1.pandas_categorical, cat_values)
        self.assertListEqual(gbm2.pandas_categorical, cat_values)
        self.assertListEqual(gbm3.pandas_categorical, cat_values)
        self.assertListEqual(gbm4.pandas_categorical, cat_values)
        self.assertListEqual(gbm5.pandas_categorical, cat_values)
        self.assertListEqual(gbm6.pandas_categorical, cat_values)
        self.assertListEqual(gbm7.pandas_categorical, cat_values)

    @unittest.skipIf(not lgb.compat.PANDAS_INSTALLED, 'pandas is not installed')
    def test_pandas_sparse(self):
        import pandas as pd
        try:
            from pandas.arrays import SparseArray
        except ImportError:  # support old versions
            from pandas import SparseArray
        X = pd.DataFrame({"A": SparseArray(np.random.permutation([0, 1, 2] * 100)),
                          "B": SparseArray(np.random.permutation([0.0, 0.1, 0.2, -0.1, 0.2] * 60)),
                          "C": SparseArray(np.random.permutation([True, False] * 150))})
        y = pd.Series(SparseArray(np.random.permutation([0, 1] * 150)))
        X_test = pd.DataFrame({"A": SparseArray(np.random.permutation([0, 2] * 30)),
                               "B": SparseArray(np.random.permutation([0.0, 0.1, 0.2, -0.1] * 15)),
                               "C": SparseArray(np.random.permutation([True, False] * 30))})
        if pd.__version__ >= '0.24.0':
            for dtype in pd.concat([X.dtypes, X_test.dtypes, pd.Series(y.dtypes)]):
                self.assertTrue(pd.api.types.is_sparse(dtype))
        params = {
            'objective': 'binary',
            'verbose': -1
        }
        lgb_train = lgb.Dataset(X, y)
        gbm = lgb.train(params, lgb_train, num_boost_round=10)
        pred_sparse = gbm.predict(X_test, raw_score=True)
        if hasattr(X_test, 'sparse'):
            pred_dense = gbm.predict(X_test.sparse.to_dense(), raw_score=True)
        else:
            pred_dense = gbm.predict(X_test.to_dense(), raw_score=True)
        np.testing.assert_allclose(pred_sparse, pred_dense)

    def test_reference_chain(self):
        X = np.random.normal(size=(100, 2))
        y = np.random.normal(size=100)
        tmp_dat = lgb.Dataset(X, y)
        # take subsets and train
        tmp_dat_train = tmp_dat.subset(np.arange(80))
        tmp_dat_val = tmp_dat.subset(np.arange(80, 100)).subset(np.arange(18))
        params = {'objective': 'regression_l2', 'metric': 'rmse'}
        evals_result = {}
        gbm = lgb.train(params, tmp_dat_train, num_boost_round=20,
                        valid_sets=[tmp_dat_train, tmp_dat_val],
                        verbose_eval=False, evals_result=evals_result)
        self.assertEqual(len(evals_result['training']['rmse']), 20)
        self.assertEqual(len(evals_result['valid_1']['rmse']), 20)

    def test_contribs(self):
        X, y = load_breast_cancer(True)
        X_train, X_test, y_train, y_test = train_test_split(X, y, test_size=0.1, random_state=42)
        params = {
            'objective': 'binary',
            'metric': 'binary_logloss',
            'verbose': -1,
        }
        lgb_train = lgb.Dataset(X_train, y_train)
        gbm = lgb.train(params, lgb_train, num_boost_round=20)

        self.assertLess(np.linalg.norm(gbm.predict(X_test, raw_score=True)
                                       - np.sum(gbm.predict(X_test, pred_contrib=True), axis=1)), 1e-4)

    def test_sliced_data(self):
        def train_and_get_predictions(features, labels):
            dataset = lgb.Dataset(features, label=labels)
            lgb_params = {
                'application': 'binary',
                'verbose': -1,
                'min_data': 5,
            }
            gbm = lgb.train(
                params=lgb_params,
                train_set=dataset,
                num_boost_round=10,
            )
            return gbm.predict(features)

        num_samples = 100
        features = np.random.rand(num_samples, 5)
        positive_samples = int(num_samples * 0.25)
        labels = np.append(np.ones(positive_samples, dtype=np.float32),
                           np.zeros(num_samples - positive_samples, dtype=np.float32))
        # test sliced labels
        origin_pred = train_and_get_predictions(features, labels)
        stacked_labels = np.column_stack((labels, np.ones(num_samples, dtype=np.float32)))
        sliced_labels = stacked_labels[:, 0]
        sliced_pred = train_and_get_predictions(features, sliced_labels)
        np.testing.assert_allclose(origin_pred, sliced_pred)
        # append some columns
        stacked_features = np.column_stack((np.ones(num_samples, dtype=np.float32), features))
        stacked_features = np.column_stack((np.ones(num_samples, dtype=np.float32), stacked_features))
        stacked_features = np.column_stack((stacked_features, np.ones(num_samples, dtype=np.float32)))
        stacked_features = np.column_stack((stacked_features, np.ones(num_samples, dtype=np.float32)))
        # append some rows
        stacked_features = np.concatenate((np.ones(9, dtype=np.float32).reshape((1, 9)), stacked_features), axis=0)
        stacked_features = np.concatenate((np.ones(9, dtype=np.float32).reshape((1, 9)), stacked_features), axis=0)
        stacked_features = np.concatenate((stacked_features, np.ones(9, dtype=np.float32).reshape((1, 9))), axis=0)
        stacked_features = np.concatenate((stacked_features, np.ones(9, dtype=np.float32).reshape((1, 9))), axis=0)
        # test sliced 2d matrix
        sliced_features = stacked_features[2:102, 2:7]
        self.assertTrue(np.all(sliced_features == features))
        sliced_pred = train_and_get_predictions(sliced_features, sliced_labels)
        np.testing.assert_allclose(origin_pred, sliced_pred)
        # test sliced CSR
        stacked_csr = csr_matrix(stacked_features)
        sliced_csr = stacked_csr[2:102, 2:7]
        self.assertTrue(np.all(sliced_csr == features))
        sliced_pred = train_and_get_predictions(sliced_csr, sliced_labels)
        np.testing.assert_allclose(origin_pred, sliced_pred)

    def test_init_with_subset(self):
        data = np.random.random((50, 2))
        y = [1] * 25 + [0] * 25
        lgb_train = lgb.Dataset(data, y, free_raw_data=False)
        subset_index_1 = np.random.choice(np.arange(50), 30, replace=False)
        subset_data_1 = lgb_train.subset(subset_index_1)
        subset_index_2 = np.random.choice(np.arange(50), 20, replace=False)
        subset_data_2 = lgb_train.subset(subset_index_2)
        params = {
            'objective': 'binary',
            'verbose': -1
        }
        init_gbm = lgb.train(params=params,
                             train_set=subset_data_1,
                             num_boost_round=10,
                             keep_training_booster=True)
        gbm = lgb.train(params=params,
                        train_set=subset_data_2,
                        num_boost_round=10,
                        init_model=init_gbm)
        self.assertEqual(lgb_train.get_data().shape[0], 50)
        self.assertEqual(subset_data_1.get_data().shape[0], 30)
        self.assertEqual(subset_data_2.get_data().shape[0], 20)
        lgb_train.save_binary("lgb_train_data.bin")
        lgb_train_from_file = lgb.Dataset('lgb_train_data.bin', free_raw_data=False)
        subset_data_3 = lgb_train_from_file.subset(subset_index_1)
        subset_data_4 = lgb_train_from_file.subset(subset_index_2)
        init_gbm_2 = lgb.train(params=params,
                               train_set=subset_data_3,
                               num_boost_round=10,
                               keep_training_booster=True)
        with np.testing.assert_raises_regex(lgb.basic.LightGBMError, "Unknown format of training data"):
            gbm = lgb.train(params=params,
                            train_set=subset_data_4,
                            num_boost_round=10,
                            init_model=init_gbm_2)
        self.assertEqual(lgb_train_from_file.get_data(), "lgb_train_data.bin")
        self.assertEqual(subset_data_3.get_data(), "lgb_train_data.bin")
        self.assertEqual(subset_data_4.get_data(), "lgb_train_data.bin")

    def generate_trainset_for_monotone_constraints_tests(self, x3_to_category=True):
        number_of_dpoints = 3000
        x1_positively_correlated_with_y = np.random.random(size=number_of_dpoints)
        x2_negatively_correlated_with_y = np.random.random(size=number_of_dpoints)
        x3_negatively_correlated_with_y = np.random.random(size=number_of_dpoints)
        x = np.column_stack(
            (x1_positively_correlated_with_y,
             x2_negatively_correlated_with_y,
             categorize(x3_negatively_correlated_with_y) if x3_to_category else x3_negatively_correlated_with_y))

        zs = np.random.normal(loc=0.0, scale=0.01, size=number_of_dpoints)
        scales = 10. * (np.random.random(6) + 0.5)
        y = (scales[0] * x1_positively_correlated_with_y
             + np.sin(scales[1] * np.pi * x1_positively_correlated_with_y)
             - scales[2] * x2_negatively_correlated_with_y
             - np.cos(scales[3] * np.pi * x2_negatively_correlated_with_y)
             - scales[4] * x3_negatively_correlated_with_y
             - np.cos(scales[5] * np.pi * x3_negatively_correlated_with_y)
             + zs)
        categorical_features = []
        if x3_to_category:
            categorical_features = [2]
        trainset = lgb.Dataset(x, label=y, categorical_feature=categorical_features, free_raw_data=False)
        return trainset

    def test_monotone_constraints(self):
        def is_increasing(y):
            return (np.diff(y) >= 0.0).all()

        def is_decreasing(y):
            return (np.diff(y) <= 0.0).all()

        def is_non_monotone(y):
            return (np.diff(y) < 0.0).any() and (np.diff(y) > 0.0).any()

        def is_correctly_constrained(learner, x3_to_category=True):
            iterations = 10
            n = 1000
            variable_x = np.linspace(0, 1, n).reshape((n, 1))
            fixed_xs_values = np.linspace(0, 1, n)
            for i in range(iterations):
                fixed_x = fixed_xs_values[i] * np.ones((n, 1))
                monotonically_increasing_x = np.column_stack((variable_x, fixed_x, fixed_x))
                monotonically_increasing_y = learner.predict(monotonically_increasing_x)
                monotonically_decreasing_x = np.column_stack((fixed_x, variable_x, fixed_x))
                monotonically_decreasing_y = learner.predict(monotonically_decreasing_x)
                non_monotone_x = np.column_stack((fixed_x,
                                                  fixed_x,
                                                  categorize(variable_x) if x3_to_category else variable_x))
                non_monotone_y = learner.predict(non_monotone_x)
                if not (is_increasing(monotonically_increasing_y)
                        and is_decreasing(monotonically_decreasing_y)
                        and is_non_monotone(non_monotone_y)):
                    return False
            return True

        for test_with_categorical_variable in [True, False]:
            trainset = self.generate_trainset_for_monotone_constraints_tests(test_with_categorical_variable)
            for monotone_constraints_method in ["basic", "intermediate"]:
                params = {
                    'min_data': 20,
                    'num_leaves': 20,
                    'monotone_constraints': [1, -1, 0],
                    "monotone_constraints_method": monotone_constraints_method,
                    "use_missing": False,
                }
                constrained_model = lgb.train(params, trainset)
                self.assertTrue(is_correctly_constrained(constrained_model, test_with_categorical_variable))

    def test_monotone_penalty(self):
        def are_first_splits_non_monotone(tree, n, monotone_constraints):
            if n <= 0:
                return True
            if "leaf_value" in tree:
                return True
            if monotone_constraints[tree["split_feature"]] != 0:
                return False
            return (are_first_splits_non_monotone(tree["left_child"], n - 1, monotone_constraints)
                    and are_first_splits_non_monotone(tree["right_child"], n - 1, monotone_constraints))

        def are_there_monotone_splits(tree, monotone_constraints):
            if "leaf_value" in tree:
                return False
            if monotone_constraints[tree["split_feature"]] != 0:
                return True
            return (are_there_monotone_splits(tree["left_child"], monotone_constraints)
                    or are_there_monotone_splits(tree["right_child"], monotone_constraints))

        max_depth = 5
        monotone_constraints = [1, -1, 0]
        penalization_parameter = 2.0
        trainset = self.generate_trainset_for_monotone_constraints_tests(x3_to_category=False)
        for monotone_constraints_method in ["basic", "intermediate"]:
            params = {
                'max_depth': max_depth,
                'monotone_constraints': monotone_constraints,
                'monotone_penalty': penalization_parameter,
                "monotone_constraints_method": monotone_constraints_method,
            }
            constrained_model = lgb.train(params, trainset, 10)
            dumped_model = constrained_model.dump_model()["tree_info"]
            for tree in dumped_model:
                self.assertTrue(are_first_splits_non_monotone(tree["tree_structure"], int(penalization_parameter),
                                                              monotone_constraints))
                self.assertTrue(are_there_monotone_splits(tree["tree_structure"], monotone_constraints))

    # test if a penalty as high as the depth indeed prohibits all monotone splits
    def test_monotone_penalty_max(self):
        max_depth = 5
        monotone_constraints = [1, -1, 0]
        penalization_parameter = max_depth
        trainset_constrained_model = self.generate_trainset_for_monotone_constraints_tests(x3_to_category=False)
        x = trainset_constrained_model.data
        y = trainset_constrained_model.label
        x3_negatively_correlated_with_y = x[:, 2]
        trainset_unconstrained_model = lgb.Dataset(x3_negatively_correlated_with_y.reshape(-1, 1), label=y)
        params_constrained_model = {
            'monotone_constraints': monotone_constraints,
            'monotone_penalty': penalization_parameter,
            "max_depth": max_depth,
            "gpu_use_dp": True,
        }
        params_unconstrained_model = {
            "max_depth": max_depth,
            "gpu_use_dp": True,
        }

        unconstrained_model = lgb.train(params_unconstrained_model, trainset_unconstrained_model, 10)
        unconstrained_model_predictions = unconstrained_model.\
            predict(x3_negatively_correlated_with_y.reshape(-1, 1))

        for monotone_constraints_method in ["basic", "intermediate"]:
            params_constrained_model["monotone_constraints_method"] = monotone_constraints_method
            # The penalization is so high that the first 2 features should not be used here
            constrained_model = lgb.train(params_constrained_model, trainset_constrained_model, 10)

            # Check that a very high penalization is the same as not using the features at all
            np.testing.assert_array_equal(constrained_model.predict(x), unconstrained_model_predictions)

    def test_max_bin_by_feature(self):
        col1 = np.arange(0, 100)[:, np.newaxis]
        col2 = np.zeros((100, 1))
        col2[20:] = 1
        X = np.concatenate([col1, col2], axis=1)
        y = np.arange(0, 100)
        params = {
            'objective': 'regression_l2',
            'verbose': -1,
            'num_leaves': 100,
            'min_data_in_leaf': 1,
            'min_sum_hessian_in_leaf': 0,
            'min_data_in_bin': 1,
            'max_bin_by_feature': [100, 2]
        }
        lgb_data = lgb.Dataset(X, label=y)
        est = lgb.train(params, lgb_data, num_boost_round=1)
        self.assertEqual(len(np.unique(est.predict(X))), 100)
        params['max_bin_by_feature'] = [2, 100]
        lgb_data = lgb.Dataset(X, label=y)
        est = lgb.train(params, lgb_data, num_boost_round=1)
        self.assertEqual(len(np.unique(est.predict(X))), 3)

    def test_small_max_bin(self):
        np.random.seed(0)
        y = np.random.choice([0, 1], 100)
        x = np.zeros((100, 1))
        x[:30, 0] = -1
        x[30:60, 0] = 1
        x[60:, 0] = 2
        params = {'objective': 'binary',
                  'seed': 0,
                  'min_data_in_leaf': 1,
                  'verbose': -1,
                  'max_bin': 2}
        lgb_x = lgb.Dataset(x, label=y)
        lgb.train(params, lgb_x, num_boost_round=5)
        x[0, 0] = np.nan
        params['max_bin'] = 3
        lgb_x = lgb.Dataset(x, label=y)
        lgb.train(params, lgb_x, num_boost_round=5)
        np.random.seed()  # reset seed

    def test_refit(self):
        X, y = load_breast_cancer(True)
        X_train, X_test, y_train, y_test = train_test_split(X, y, test_size=0.1, random_state=42)
        params = {
            'objective': 'binary',
            'metric': 'binary_logloss',
            'verbose': -1,
            'min_data': 10
        }
        lgb_train = lgb.Dataset(X_train, y_train)
        gbm = lgb.train(params, lgb_train, num_boost_round=20)
        err_pred = log_loss(y_test, gbm.predict(X_test))
        new_gbm = gbm.refit(X_test, y_test)
        new_err_pred = log_loss(y_test, new_gbm.predict(X_test))
        self.assertGreater(err_pred, new_err_pred)

    def test_mape_rf(self):
        X, y = load_boston(True)
        params = {
            'boosting_type': 'rf',
            'objective': 'mape',
            'verbose': -1,
            'bagging_freq': 1,
            'bagging_fraction': 0.8,
            'feature_fraction': 0.8,
            'boost_from_average': True
        }
        lgb_train = lgb.Dataset(X, y)
        gbm = lgb.train(params, lgb_train, num_boost_round=20)
        pred = gbm.predict(X)
        pred_mean = pred.mean()
        self.assertGreater(pred_mean, 20)

    def test_mape_dart(self):
        X, y = load_boston(True)
        params = {
            'boosting_type': 'dart',
            'objective': 'mape',
            'verbose': -1,
            'bagging_freq': 1,
            'bagging_fraction': 0.8,
            'feature_fraction': 0.8,
            'boost_from_average': False
        }
        lgb_train = lgb.Dataset(X, y)
        gbm = lgb.train(params, lgb_train, num_boost_round=40)
        pred = gbm.predict(X)
        pred_mean = pred.mean()
        self.assertGreater(pred_mean, 18)

    def check_constant_features(self, y_true, expected_pred, more_params):
        X_train = np.ones((len(y_true), 1))
        y_train = np.array(y_true)
        params = {
            'objective': 'regression',
            'num_class': 1,
            'verbose': -1,
            'min_data': 1,
            'num_leaves': 2,
            'learning_rate': 1,
            'min_data_in_bin': 1,
            'boost_from_average': True
        }
        params.update(more_params)
        lgb_train = lgb.Dataset(X_train, y_train, params=params)
        gbm = lgb.train(params, lgb_train, num_boost_round=2)
        pred = gbm.predict(X_train)
        self.assertTrue(np.allclose(pred, expected_pred))

    def test_constant_features_regression(self):
        params = {
            'objective': 'regression'
        }
        self.check_constant_features([0.0, 10.0, 0.0, 10.0], 5.0, params)
        self.check_constant_features([0.0, 1.0, 2.0, 3.0], 1.5, params)
        self.check_constant_features([-1.0, 1.0, -2.0, 2.0], 0.0, params)

    def test_constant_features_binary(self):
        params = {
            'objective': 'binary'
        }
        self.check_constant_features([0.0, 10.0, 0.0, 10.0], 0.5, params)
        self.check_constant_features([0.0, 1.0, 2.0, 3.0], 0.75, params)

    def test_constant_features_multiclass(self):
        params = {
            'objective': 'multiclass',
            'num_class': 3
        }
        self.check_constant_features([0.0, 1.0, 2.0, 0.0], [0.5, 0.25, 0.25], params)
        self.check_constant_features([0.0, 1.0, 2.0, 1.0], [0.25, 0.5, 0.25], params)

    def test_constant_features_multiclassova(self):
        params = {
            'objective': 'multiclassova',
            'num_class': 3
        }
        self.check_constant_features([0.0, 1.0, 2.0, 0.0], [0.5, 0.25, 0.25], params)
        self.check_constant_features([0.0, 1.0, 2.0, 1.0], [0.25, 0.5, 0.25], params)

    def test_fpreproc(self):
        def preprocess_data(dtrain, dtest, params):
            train_data = dtrain.construct().get_data()
            test_data = dtest.construct().get_data()
            train_data[:, 0] += 1
            test_data[:, 0] += 1
            dtrain.label[-5:] = 3
            dtest.label[-5:] = 3
            dtrain = lgb.Dataset(train_data, dtrain.label)
            dtest = lgb.Dataset(test_data, dtest.label, reference=dtrain)
            params['num_class'] = 4
            return dtrain, dtest, params

        X, y = load_iris(True)
        dataset = lgb.Dataset(X, y, free_raw_data=False)
        params = {'objective': 'multiclass', 'num_class': 3, 'verbose': -1}
        results = lgb.cv(params, dataset, num_boost_round=10, fpreproc=preprocess_data)
        self.assertIn('multi_logloss-mean', results)
        self.assertEqual(len(results['multi_logloss-mean']), 10)

    def test_metrics(self):
        X, y = load_digits(2, True)
        X_train, X_test, y_train, y_test = train_test_split(X, y, test_size=0.1, random_state=42)
        lgb_train = lgb.Dataset(X_train, y_train, silent=True)
        lgb_valid = lgb.Dataset(X_test, y_test, reference=lgb_train, silent=True)

        evals_result = {}
        params_verbose = {'verbose': -1}
        params_obj_verbose = {'objective': 'binary', 'verbose': -1}
        params_obj_metric_log_verbose = {'objective': 'binary', 'metric': 'binary_logloss', 'verbose': -1}
        params_obj_metric_err_verbose = {'objective': 'binary', 'metric': 'binary_error', 'verbose': -1}
        params_obj_metric_inv_verbose = {'objective': 'binary', 'metric': 'invalid_metric', 'verbose': -1}
        params_obj_metric_multi_verbose = {'objective': 'binary',
                                           'metric': ['binary_logloss', 'binary_error'],
                                           'verbose': -1}
        params_obj_metric_none_verbose = {'objective': 'binary', 'metric': 'None', 'verbose': -1}
        params_metric_log_verbose = {'metric': 'binary_logloss', 'verbose': -1}
        params_metric_err_verbose = {'metric': 'binary_error', 'verbose': -1}
        params_metric_inv_verbose = {'metric_types': 'invalid_metric', 'verbose': -1}
        params_metric_multi_verbose = {'metric': ['binary_logloss', 'binary_error'], 'verbose': -1}
        params_metric_none_verbose = {'metric': 'None', 'verbose': -1}

        def get_cv_result(params=params_obj_verbose, **kwargs):
            return lgb.cv(params, lgb_train, num_boost_round=2, verbose_eval=False, **kwargs)

        def train_booster(params=params_obj_verbose, **kwargs):
            lgb.train(params, lgb_train,
                      num_boost_round=2,
                      valid_sets=[lgb_valid],
                      evals_result=evals_result,
                      verbose_eval=False, **kwargs)

        # no fobj, no feval
        # default metric
        res = get_cv_result()
        self.assertEqual(len(res), 2)
        self.assertIn('binary_logloss-mean', res)

        # non-default metric in params
        res = get_cv_result(params=params_obj_metric_err_verbose)
        self.assertEqual(len(res), 2)
        self.assertIn('binary_error-mean', res)

        # default metric in args
        res = get_cv_result(metrics='binary_logloss')
        self.assertEqual(len(res), 2)
        self.assertIn('binary_logloss-mean', res)

        # non-default metric in args
        res = get_cv_result(metrics='binary_error')
        self.assertEqual(len(res), 2)
        self.assertIn('binary_error-mean', res)

        # metric in args overwrites one in params
        res = get_cv_result(params=params_obj_metric_inv_verbose, metrics='binary_error')
        self.assertEqual(len(res), 2)
        self.assertIn('binary_error-mean', res)

        # multiple metrics in params
        res = get_cv_result(params=params_obj_metric_multi_verbose)
        self.assertEqual(len(res), 4)
        self.assertIn('binary_logloss-mean', res)
        self.assertIn('binary_error-mean', res)

        # multiple metrics in args
        res = get_cv_result(metrics=['binary_logloss', 'binary_error'])
        self.assertEqual(len(res), 4)
        self.assertIn('binary_logloss-mean', res)
        self.assertIn('binary_error-mean', res)

        # remove default metric by 'None' in list
        res = get_cv_result(metrics=['None'])
        self.assertEqual(len(res), 0)

        # remove default metric by 'None' aliases
        for na_alias in ('None', 'na', 'null', 'custom'):
            res = get_cv_result(metrics=na_alias)
            self.assertEqual(len(res), 0)

        # fobj, no feval
        # no default metric
        res = get_cv_result(params=params_verbose, fobj=dummy_obj)
        self.assertEqual(len(res), 0)

        # metric in params
        res = get_cv_result(params=params_metric_err_verbose, fobj=dummy_obj)
        self.assertEqual(len(res), 2)
        self.assertIn('binary_error-mean', res)

        # metric in args
        res = get_cv_result(params=params_verbose, fobj=dummy_obj, metrics='binary_error')
        self.assertEqual(len(res), 2)
        self.assertIn('binary_error-mean', res)

        # metric in args overwrites its' alias in params
        res = get_cv_result(params=params_metric_inv_verbose, fobj=dummy_obj, metrics='binary_error')
        self.assertEqual(len(res), 2)
        self.assertIn('binary_error-mean', res)

        # multiple metrics in params
        res = get_cv_result(params=params_metric_multi_verbose, fobj=dummy_obj)
        self.assertEqual(len(res), 4)
        self.assertIn('binary_logloss-mean', res)
        self.assertIn('binary_error-mean', res)

        # multiple metrics in args
        res = get_cv_result(params=params_verbose, fobj=dummy_obj,
                            metrics=['binary_logloss', 'binary_error'])
        self.assertEqual(len(res), 4)
        self.assertIn('binary_logloss-mean', res)
        self.assertIn('binary_error-mean', res)

        # no fobj, feval
        # default metric with custom one
        res = get_cv_result(feval=constant_metric)
        self.assertEqual(len(res), 4)
        self.assertIn('binary_logloss-mean', res)
        self.assertIn('error-mean', res)

        # non-default metric in params with custom one
        res = get_cv_result(params=params_obj_metric_err_verbose, feval=constant_metric)
        self.assertEqual(len(res), 4)
        self.assertIn('binary_error-mean', res)
        self.assertIn('error-mean', res)

        # default metric in args with custom one
        res = get_cv_result(metrics='binary_logloss', feval=constant_metric)
        self.assertEqual(len(res), 4)
        self.assertIn('binary_logloss-mean', res)
        self.assertIn('error-mean', res)

        # non-default metric in args with custom one
        res = get_cv_result(metrics='binary_error', feval=constant_metric)
        self.assertEqual(len(res), 4)
        self.assertIn('binary_error-mean', res)
        self.assertIn('error-mean', res)

        # metric in args overwrites one in params, custom one is evaluated too
        res = get_cv_result(params=params_obj_metric_inv_verbose, metrics='binary_error', feval=constant_metric)
        self.assertEqual(len(res), 4)
        self.assertIn('binary_error-mean', res)
        self.assertIn('error-mean', res)

        # multiple metrics in params with custom one
        res = get_cv_result(params=params_obj_metric_multi_verbose, feval=constant_metric)
        self.assertEqual(len(res), 6)
        self.assertIn('binary_logloss-mean', res)
        self.assertIn('binary_error-mean', res)
        self.assertIn('error-mean', res)

        # multiple metrics in args with custom one
        res = get_cv_result(metrics=['binary_logloss', 'binary_error'], feval=constant_metric)
        self.assertEqual(len(res), 6)
        self.assertIn('binary_logloss-mean', res)
        self.assertIn('binary_error-mean', res)
        self.assertIn('error-mean', res)

        # custom metric is evaluated despite 'None' is passed
        res = get_cv_result(metrics=['None'], feval=constant_metric)
        self.assertEqual(len(res), 2)
        self.assertIn('error-mean', res)

        # fobj, feval
        # no default metric, only custom one
        res = get_cv_result(params=params_verbose, fobj=dummy_obj, feval=constant_metric)
        self.assertEqual(len(res), 2)
        self.assertIn('error-mean', res)

        # metric in params with custom one
        res = get_cv_result(params=params_metric_err_verbose, fobj=dummy_obj, feval=constant_metric)
        self.assertEqual(len(res), 4)
        self.assertIn('binary_error-mean', res)
        self.assertIn('error-mean', res)

        # metric in args with custom one
        res = get_cv_result(params=params_verbose, fobj=dummy_obj,
                            feval=constant_metric, metrics='binary_error')
        self.assertEqual(len(res), 4)
        self.assertIn('binary_error-mean', res)
        self.assertIn('error-mean', res)

        # metric in args overwrites one in params, custom one is evaluated too
        res = get_cv_result(params=params_metric_inv_verbose, fobj=dummy_obj,
                            feval=constant_metric, metrics='binary_error')
        self.assertEqual(len(res), 4)
        self.assertIn('binary_error-mean', res)
        self.assertIn('error-mean', res)

        # multiple metrics in params with custom one
        res = get_cv_result(params=params_metric_multi_verbose, fobj=dummy_obj, feval=constant_metric)
        self.assertEqual(len(res), 6)
        self.assertIn('binary_logloss-mean', res)
        self.assertIn('binary_error-mean', res)
        self.assertIn('error-mean', res)

        # multiple metrics in args with custom one
        res = get_cv_result(params=params_verbose, fobj=dummy_obj, feval=constant_metric,
                            metrics=['binary_logloss', 'binary_error'])
        self.assertEqual(len(res), 6)
        self.assertIn('binary_logloss-mean', res)
        self.assertIn('binary_error-mean', res)
        self.assertIn('error-mean', res)

        # custom metric is evaluated despite 'None' is passed
        res = get_cv_result(params=params_metric_none_verbose, fobj=dummy_obj, feval=constant_metric)
        self.assertEqual(len(res), 2)
        self.assertIn('error-mean', res)

        # no fobj, no feval
        # default metric
        train_booster()
        self.assertEqual(len(evals_result['valid_0']), 1)
        self.assertIn('binary_logloss', evals_result['valid_0'])

        # default metric in params
        train_booster(params=params_obj_metric_log_verbose)
        self.assertEqual(len(evals_result['valid_0']), 1)
        self.assertIn('binary_logloss', evals_result['valid_0'])

        # non-default metric in params
        train_booster(params=params_obj_metric_err_verbose)
        self.assertEqual(len(evals_result['valid_0']), 1)
        self.assertIn('binary_error', evals_result['valid_0'])

        # multiple metrics in params
        train_booster(params=params_obj_metric_multi_verbose)
        self.assertEqual(len(evals_result['valid_0']), 2)
        self.assertIn('binary_logloss', evals_result['valid_0'])
        self.assertIn('binary_error', evals_result['valid_0'])

        # remove default metric by 'None' aliases
        for na_alias in ('None', 'na', 'null', 'custom'):
            params = {'objective': 'binary', 'metric': na_alias, 'verbose': -1}
            train_booster(params=params)
            self.assertEqual(len(evals_result), 0)

        # fobj, no feval
        # no default metric
        train_booster(params=params_verbose, fobj=dummy_obj)
        self.assertEqual(len(evals_result), 0)

        # metric in params
        train_booster(params=params_metric_log_verbose, fobj=dummy_obj)
        self.assertEqual(len(evals_result['valid_0']), 1)
        self.assertIn('binary_logloss', evals_result['valid_0'])

        # multiple metrics in params
        train_booster(params=params_metric_multi_verbose, fobj=dummy_obj)
        self.assertEqual(len(evals_result['valid_0']), 2)
        self.assertIn('binary_logloss', evals_result['valid_0'])
        self.assertIn('binary_error', evals_result['valid_0'])

        # no fobj, feval
        # default metric with custom one
        train_booster(feval=constant_metric)
        self.assertEqual(len(evals_result['valid_0']), 2)
        self.assertIn('binary_logloss', evals_result['valid_0'])
        self.assertIn('error', evals_result['valid_0'])

        # default metric in params with custom one
        train_booster(params=params_obj_metric_log_verbose, feval=constant_metric)
        self.assertEqual(len(evals_result['valid_0']), 2)
        self.assertIn('binary_logloss', evals_result['valid_0'])
        self.assertIn('error', evals_result['valid_0'])

        # non-default metric in params with custom one
        train_booster(params=params_obj_metric_err_verbose, feval=constant_metric)
        self.assertEqual(len(evals_result['valid_0']), 2)
        self.assertIn('binary_error', evals_result['valid_0'])
        self.assertIn('error', evals_result['valid_0'])

        # multiple metrics in params with custom one
        train_booster(params=params_obj_metric_multi_verbose, feval=constant_metric)
        self.assertEqual(len(evals_result['valid_0']), 3)
        self.assertIn('binary_logloss', evals_result['valid_0'])
        self.assertIn('binary_error', evals_result['valid_0'])
        self.assertIn('error', evals_result['valid_0'])

        # custom metric is evaluated despite 'None' is passed
        train_booster(params=params_obj_metric_none_verbose, feval=constant_metric)
        self.assertEqual(len(evals_result), 1)
        self.assertIn('error', evals_result['valid_0'])

        # fobj, feval
        # no default metric, only custom one
        train_booster(params=params_verbose, fobj=dummy_obj, feval=constant_metric)
        self.assertEqual(len(evals_result['valid_0']), 1)
        self.assertIn('error', evals_result['valid_0'])

        # metric in params with custom one
        train_booster(params=params_metric_log_verbose, fobj=dummy_obj, feval=constant_metric)
        self.assertEqual(len(evals_result['valid_0']), 2)
        self.assertIn('binary_logloss', evals_result['valid_0'])
        self.assertIn('error', evals_result['valid_0'])

        # multiple metrics in params with custom one
        train_booster(params=params_metric_multi_verbose, fobj=dummy_obj, feval=constant_metric)
        self.assertEqual(len(evals_result['valid_0']), 3)
        self.assertIn('binary_logloss', evals_result['valid_0'])
        self.assertIn('binary_error', evals_result['valid_0'])
        self.assertIn('error', evals_result['valid_0'])

        # custom metric is evaluated despite 'None' is passed
        train_booster(params=params_metric_none_verbose, fobj=dummy_obj, feval=constant_metric)
        self.assertEqual(len(evals_result), 1)
        self.assertIn('error', evals_result['valid_0'])

        X, y = load_digits(3, True)
        lgb_train = lgb.Dataset(X, y, silent=True)

        obj_multi_aliases = ['multiclass', 'softmax', 'multiclassova', 'multiclass_ova', 'ova', 'ovr']
        for obj_multi_alias in obj_multi_aliases:
            params_obj_class_3_verbose = {'objective': obj_multi_alias, 'num_class': 3, 'verbose': -1}
            params_obj_class_1_verbose = {'objective': obj_multi_alias, 'num_class': 1, 'verbose': -1}
            params_obj_verbose = {'objective': obj_multi_alias, 'verbose': -1}
            # multiclass default metric
            res = get_cv_result(params_obj_class_3_verbose)
            self.assertEqual(len(res), 2)
            self.assertIn('multi_logloss-mean', res)
            # multiclass default metric with custom one
            res = get_cv_result(params_obj_class_3_verbose, feval=constant_metric)
            self.assertEqual(len(res), 4)
            self.assertIn('multi_logloss-mean', res)
            self.assertIn('error-mean', res)
            # multiclass metric alias with custom one for custom objective
            res = get_cv_result(params_obj_class_3_verbose, fobj=dummy_obj, feval=constant_metric)
            self.assertEqual(len(res), 2)
            self.assertIn('error-mean', res)
            # no metric for invalid class_num
            res = get_cv_result(params_obj_class_1_verbose, fobj=dummy_obj)
            self.assertEqual(len(res), 0)
            # custom metric for invalid class_num
            res = get_cv_result(params_obj_class_1_verbose, fobj=dummy_obj, feval=constant_metric)
            self.assertEqual(len(res), 2)
            self.assertIn('error-mean', res)
            # multiclass metric alias with custom one with invalid class_num
            self.assertRaises(lgb.basic.LightGBMError, get_cv_result,
                              params_obj_class_1_verbose, metrics=obj_multi_alias,
                              fobj=dummy_obj, feval=constant_metric)
            # multiclass default metric without num_class
            self.assertRaises(lgb.basic.LightGBMError, get_cv_result,
                              params_obj_verbose)
            for metric_multi_alias in obj_multi_aliases + ['multi_logloss']:
                # multiclass metric alias
                res = get_cv_result(params_obj_class_3_verbose, metrics=metric_multi_alias)
                self.assertEqual(len(res), 2)
                self.assertIn('multi_logloss-mean', res)
            # multiclass metric
            res = get_cv_result(params_obj_class_3_verbose, metrics='multi_error')
            self.assertEqual(len(res), 2)
            self.assertIn('multi_error-mean', res)
            # non-valid metric for multiclass objective
            self.assertRaises(lgb.basic.LightGBMError, get_cv_result,
                              params_obj_class_3_verbose, metrics='binary_logloss')
        params_class_3_verbose = {'num_class': 3, 'verbose': -1}
        # non-default num_class for default objective
        self.assertRaises(lgb.basic.LightGBMError, get_cv_result,
                          params_class_3_verbose)
        # no metric with non-default num_class for custom objective
        res = get_cv_result(params_class_3_verbose, fobj=dummy_obj)
        self.assertEqual(len(res), 0)
        for metric_multi_alias in obj_multi_aliases + ['multi_logloss']:
            # multiclass metric alias for custom objective
            res = get_cv_result(params_class_3_verbose, metrics=metric_multi_alias, fobj=dummy_obj)
            self.assertEqual(len(res), 2)
            self.assertIn('multi_logloss-mean', res)
        # multiclass metric for custom objective
        res = get_cv_result(params_class_3_verbose, metrics='multi_error', fobj=dummy_obj)
        self.assertEqual(len(res), 2)
        self.assertIn('multi_error-mean', res)
        # binary metric with non-default num_class for custom objective
        self.assertRaises(lgb.basic.LightGBMError, get_cv_result,
                          params_class_3_verbose, metrics='binary_error', fobj=dummy_obj)

    @unittest.skipIf(psutil.virtual_memory().available / 1024 / 1024 / 1024 < 3, 'not enough RAM')
    def test_model_size(self):
        X, y = load_boston(True)
        data = lgb.Dataset(X, y)
        bst = lgb.train({'verbose': -1}, data, num_boost_round=2)
        y_pred = bst.predict(X)
        model_str = bst.model_to_string()
        one_tree = model_str[model_str.find('Tree=1'):model_str.find('end of trees')]
        one_tree_size = len(one_tree)
        one_tree = one_tree.replace('Tree=1', 'Tree={}')
        multiplier = 100
        total_trees = multiplier + 2
        try:
            new_model_str = (model_str[:model_str.find('tree_sizes')]
                             + '\n\n'
                             + model_str[model_str.find('Tree=0'):model_str.find('end of trees')]
                             + (one_tree * multiplier).format(*range(2, total_trees))
                             + model_str[model_str.find('end of trees'):]
                             + ' ' * (2**31 - one_tree_size * total_trees))
            self.assertGreater(len(new_model_str), 2**31)
            bst.model_from_string(new_model_str, verbose=False)
            self.assertEqual(bst.num_trees(), total_trees)
            y_pred_new = bst.predict(X, num_iteration=2)
            np.testing.assert_allclose(y_pred, y_pred_new)
        except MemoryError:
            self.skipTest('not enough RAM')

    def test_get_split_value_histogram(self):
        X, y = load_boston(True)
        lgb_train = lgb.Dataset(X, y, categorical_feature=[2])
        gbm = lgb.train({'verbose': -1}, lgb_train, num_boost_round=20)
        # test XGBoost-style return value
        params = {'feature': 0, 'xgboost_style': True}
        self.assertTupleEqual(gbm.get_split_value_histogram(**params).shape, (9, 2))
        self.assertTupleEqual(gbm.get_split_value_histogram(bins=999, **params).shape, (9, 2))
        self.assertTupleEqual(gbm.get_split_value_histogram(bins=-1, **params).shape, (1, 2))
        self.assertTupleEqual(gbm.get_split_value_histogram(bins=0, **params).shape, (1, 2))
        self.assertTupleEqual(gbm.get_split_value_histogram(bins=1, **params).shape, (1, 2))
        self.assertTupleEqual(gbm.get_split_value_histogram(bins=2, **params).shape, (2, 2))
        self.assertTupleEqual(gbm.get_split_value_histogram(bins=6, **params).shape, (5, 2))
        self.assertTupleEqual(gbm.get_split_value_histogram(bins=7, **params).shape, (6, 2))
        if lgb.compat.PANDAS_INSTALLED:
            np.testing.assert_allclose(
                gbm.get_split_value_histogram(0, xgboost_style=True).values,
                gbm.get_split_value_histogram(gbm.feature_name()[0], xgboost_style=True).values
            )
            np.testing.assert_allclose(
                gbm.get_split_value_histogram(X.shape[-1] - 1, xgboost_style=True).values,
                gbm.get_split_value_histogram(gbm.feature_name()[X.shape[-1] - 1], xgboost_style=True).values
            )
        else:
            np.testing.assert_allclose(
                gbm.get_split_value_histogram(0, xgboost_style=True),
                gbm.get_split_value_histogram(gbm.feature_name()[0], xgboost_style=True)
            )
            np.testing.assert_allclose(
                gbm.get_split_value_histogram(X.shape[-1] - 1, xgboost_style=True),
                gbm.get_split_value_histogram(gbm.feature_name()[X.shape[-1] - 1], xgboost_style=True)
            )
        # test numpy-style return value
        hist, bins = gbm.get_split_value_histogram(0)
        self.assertEqual(len(hist), 23)
        self.assertEqual(len(bins), 24)
        hist, bins = gbm.get_split_value_histogram(0, bins=999)
        self.assertEqual(len(hist), 999)
        self.assertEqual(len(bins), 1000)
        self.assertRaises(ValueError, gbm.get_split_value_histogram, 0, bins=-1)
        self.assertRaises(ValueError, gbm.get_split_value_histogram, 0, bins=0)
        hist, bins = gbm.get_split_value_histogram(0, bins=1)
        self.assertEqual(len(hist), 1)
        self.assertEqual(len(bins), 2)
        hist, bins = gbm.get_split_value_histogram(0, bins=2)
        self.assertEqual(len(hist), 2)
        self.assertEqual(len(bins), 3)
        hist, bins = gbm.get_split_value_histogram(0, bins=6)
        self.assertEqual(len(hist), 6)
        self.assertEqual(len(bins), 7)
        hist, bins = gbm.get_split_value_histogram(0, bins=7)
        self.assertEqual(len(hist), 7)
        self.assertEqual(len(bins), 8)
        hist_idx, bins_idx = gbm.get_split_value_histogram(0)
        hist_name, bins_name = gbm.get_split_value_histogram(gbm.feature_name()[0])
        np.testing.assert_array_equal(hist_idx, hist_name)
        np.testing.assert_allclose(bins_idx, bins_name)
        hist_idx, bins_idx = gbm.get_split_value_histogram(X.shape[-1] - 1)
        hist_name, bins_name = gbm.get_split_value_histogram(gbm.feature_name()[X.shape[-1] - 1])
        np.testing.assert_array_equal(hist_idx, hist_name)
        np.testing.assert_allclose(bins_idx, bins_name)
        # test bins string type
        if np.__version__ > '1.11.0':
            hist_vals, bin_edges = gbm.get_split_value_histogram(0, bins='auto')
            hist = gbm.get_split_value_histogram(0, bins='auto', xgboost_style=True)
            if lgb.compat.PANDAS_INSTALLED:
                mask = hist_vals > 0
                np.testing.assert_array_equal(hist_vals[mask], hist['Count'].values)
                np.testing.assert_allclose(bin_edges[1:][mask], hist['SplitValue'].values)
            else:
                mask = hist_vals > 0
                np.testing.assert_array_equal(hist_vals[mask], hist[:, 1])
                np.testing.assert_allclose(bin_edges[1:][mask], hist[:, 0])
        # test histogram is disabled for categorical features
        self.assertRaises(lgb.basic.LightGBMError, gbm.get_split_value_histogram, 2)

    def test_early_stopping_for_only_first_metric(self):

        def metrics_combination_train_regression(valid_sets, metric_list, assumed_iteration,
                                                 first_metric_only, feval=None):
            params = {
                'objective': 'regression',
                'learning_rate': 1.1,
                'num_leaves': 10,
                'metric': metric_list,
                'verbose': -1,
                'seed': 123
            }
            gbm = lgb.train(dict(params, first_metric_only=first_metric_only), lgb_train,
                            num_boost_round=25, valid_sets=valid_sets, feval=feval,
                            early_stopping_rounds=5, verbose_eval=False)
            self.assertEqual(assumed_iteration, gbm.best_iteration)

        def metrics_combination_cv_regression(metric_list, assumed_iteration,
                                              first_metric_only, eval_train_metric, feval=None):
            params = {
                'objective': 'regression',
                'learning_rate': 0.9,
                'num_leaves': 10,
                'metric': metric_list,
                'verbose': -1,
                'seed': 123,
                'gpu_use_dp': True
            }
            ret = lgb.cv(dict(params, first_metric_only=first_metric_only),
                         train_set=lgb_train, num_boost_round=25,
                         stratified=False, feval=feval,
                         early_stopping_rounds=5, verbose_eval=False,
                         eval_train_metric=eval_train_metric)
            self.assertEqual(assumed_iteration, len(ret[list(ret.keys())[0]]))

        X, y = load_boston(True)
        X_train, X_test, y_train, y_test = train_test_split(X, y, test_size=0.2, random_state=42)
        X_test1, X_test2, y_test1, y_test2 = train_test_split(X_test, y_test, test_size=0.5, random_state=73)
        lgb_train = lgb.Dataset(X_train, y_train)
        lgb_valid1 = lgb.Dataset(X_test1, y_test1, reference=lgb_train)
        lgb_valid2 = lgb.Dataset(X_test2, y_test2, reference=lgb_train)

        iter_valid1_l1 = 3
        iter_valid1_l2 = 14
        iter_valid2_l1 = 2
        iter_valid2_l2 = 15
        self.assertEqual(len(set([iter_valid1_l1, iter_valid1_l2, iter_valid2_l1, iter_valid2_l2])), 4)
        iter_min_l1 = min([iter_valid1_l1, iter_valid2_l1])
        iter_min_l2 = min([iter_valid1_l2, iter_valid2_l2])
        iter_min_valid1 = min([iter_valid1_l1, iter_valid1_l2])

        iter_cv_l1 = 4
        iter_cv_l2 = 12
        self.assertEqual(len(set([iter_cv_l1, iter_cv_l2])), 2)
        iter_cv_min = min([iter_cv_l1, iter_cv_l2])

        # test for lgb.train
        metrics_combination_train_regression(lgb_valid1, [], iter_valid1_l2, False)
        metrics_combination_train_regression(lgb_valid1, [], iter_valid1_l2, True)
        metrics_combination_train_regression(lgb_valid1, None, iter_valid1_l2, False)
        metrics_combination_train_regression(lgb_valid1, None, iter_valid1_l2, True)
        metrics_combination_train_regression(lgb_valid1, 'l2', iter_valid1_l2, True)
        metrics_combination_train_regression(lgb_valid1, 'l1', iter_valid1_l1, True)
        metrics_combination_train_regression(lgb_valid1, ['l2', 'l1'], iter_valid1_l2, True)
        metrics_combination_train_regression(lgb_valid1, ['l1', 'l2'], iter_valid1_l1, True)
        metrics_combination_train_regression(lgb_valid1, ['l2', 'l1'], iter_min_valid1, False)
        metrics_combination_train_regression(lgb_valid1, ['l1', 'l2'], iter_min_valid1, False)

        # test feval for lgb.train
        metrics_combination_train_regression(lgb_valid1, 'None', 1, False,
                                             feval=lambda preds, train_data: [decreasing_metric(preds, train_data),
                                                                              constant_metric(preds, train_data)])
        metrics_combination_train_regression(lgb_valid1, 'None', 25, True,
                                             feval=lambda preds, train_data: [decreasing_metric(preds, train_data),
                                                                              constant_metric(preds, train_data)])
        metrics_combination_train_regression(lgb_valid1, 'None', 1, True,
                                             feval=lambda preds, train_data: [constant_metric(preds, train_data),
                                                                              decreasing_metric(preds, train_data)])

        # test with two valid data for lgb.train
        metrics_combination_train_regression([lgb_valid1, lgb_valid2], ['l2', 'l1'], iter_min_l2, True)
        metrics_combination_train_regression([lgb_valid2, lgb_valid1], ['l2', 'l1'], iter_min_l2, True)
        metrics_combination_train_regression([lgb_valid1, lgb_valid2], ['l1', 'l2'], iter_min_l1, True)
        metrics_combination_train_regression([lgb_valid2, lgb_valid1], ['l1', 'l2'], iter_min_l1, True)

        # test for lgb.cv
        metrics_combination_cv_regression(None, iter_cv_l2, True, False)
        metrics_combination_cv_regression('l2', iter_cv_l2, True, False)
        metrics_combination_cv_regression('l1', iter_cv_l1, True, False)
        metrics_combination_cv_regression(['l2', 'l1'], iter_cv_l2, True, False)
        metrics_combination_cv_regression(['l1', 'l2'], iter_cv_l1, True, False)
        metrics_combination_cv_regression(['l2', 'l1'], iter_cv_min, False, False)
        metrics_combination_cv_regression(['l1', 'l2'], iter_cv_min, False, False)
        metrics_combination_cv_regression(None, iter_cv_l2, True, True)
        metrics_combination_cv_regression('l2', iter_cv_l2, True, True)
        metrics_combination_cv_regression('l1', iter_cv_l1, True, True)
        metrics_combination_cv_regression(['l2', 'l1'], iter_cv_l2, True, True)
        metrics_combination_cv_regression(['l1', 'l2'], iter_cv_l1, True, True)
        metrics_combination_cv_regression(['l2', 'l1'], iter_cv_min, False, True)
        metrics_combination_cv_regression(['l1', 'l2'], iter_cv_min, False, True)

        # test feval for lgb.cv
        metrics_combination_cv_regression('None', 1, False, False,
                                          feval=lambda preds, train_data: [decreasing_metric(preds, train_data),
                                                                           constant_metric(preds, train_data)])
        metrics_combination_cv_regression('None', 25, True, False,
                                          feval=lambda preds, train_data: [decreasing_metric(preds, train_data),
                                                                           constant_metric(preds, train_data)])
        metrics_combination_cv_regression('None', 1, True, False,
                                          feval=lambda preds, train_data: [constant_metric(preds, train_data),
                                                                           decreasing_metric(preds, train_data)])

    def test_node_level_subcol(self):
        X, y = load_breast_cancer(True)
        X_train, X_test, y_train, y_test = train_test_split(X, y, test_size=0.1, random_state=42)
        params = {
            'objective': 'binary',
            'metric': 'binary_logloss',
            'feature_fraction_bynode': 0.8,
            'feature_fraction': 1.0,
            'verbose': -1
        }
        lgb_train = lgb.Dataset(X_train, y_train)
        lgb_eval = lgb.Dataset(X_test, y_test, reference=lgb_train)
        evals_result = {}
        gbm = lgb.train(params, lgb_train,
                        num_boost_round=25,
                        valid_sets=lgb_eval,
                        verbose_eval=False,
                        evals_result=evals_result)
        ret = log_loss(y_test, gbm.predict(X_test))
        self.assertLess(ret, 0.14)
        self.assertAlmostEqual(evals_result['valid_0']['binary_logloss'][-1], ret, places=5)
        params['feature_fraction'] = 0.5
        gbm2 = lgb.train(params, lgb_train, num_boost_round=25)
        ret2 = log_loss(y_test, gbm2.predict(X_test))
        self.assertNotEqual(ret, ret2)

    def test_forced_bins(self):
        x = np.zeros((100, 2))
        x[:, 0] = np.arange(0, 1, 0.01)
        x[:, 1] = -np.arange(0, 1, 0.01)
        y = np.arange(0, 1, 0.01)
        forcedbins_filename = os.path.join(os.path.dirname(os.path.realpath(__file__)),
                                           '../../examples/regression/forced_bins.json')
        params = {'objective': 'regression_l1',
                  'max_bin': 5,
                  'forcedbins_filename': forcedbins_filename,
                  'num_leaves': 2,
                  'min_data_in_leaf': 1,
                  'verbose': -1}
        lgb_x = lgb.Dataset(x, label=y)
        est = lgb.train(params, lgb_x, num_boost_round=20)
        new_x = np.zeros((3, x.shape[1]))
        new_x[:, 0] = [0.31, 0.37, 0.41]
        new_x[:, 1] = [0, 0, 0]
        predicted = est.predict(new_x)
        self.assertEqual(len(np.unique(predicted)), 3)
        new_x[:, 0] = [0, 0, 0]
        new_x[:, 1] = [-0.9, -0.6, -0.3]
        predicted = est.predict(new_x)
        self.assertEqual(len(np.unique(predicted)), 1)
        params['forcedbins_filename'] = ''
        lgb_x = lgb.Dataset(x, label=y)
        est = lgb.train(params, lgb_x, num_boost_round=20)
        predicted = est.predict(new_x)
        self.assertEqual(len(np.unique(predicted)), 3)
        params['forcedbins_filename'] = os.path.join(os.path.dirname(os.path.realpath(__file__)),
                                                     '../../examples/regression/forced_bins2.json')
        params['max_bin'] = 11
        lgb_x = lgb.Dataset(x[:, :1], label=y)
        est = lgb.train(params, lgb_x, num_boost_round=50)
        predicted = est.predict(x[1:, :1])
        _, counts = np.unique(predicted, return_counts=True)
        self.assertGreaterEqual(min(counts), 9)
        self.assertLessEqual(max(counts), 11)

    def test_binning_same_sign(self):
        # test that binning works properly for features with only positive or only negative values
        x = np.zeros((99, 2))
        x[:, 0] = np.arange(0.01, 1, 0.01)
        x[:, 1] = -np.arange(0.01, 1, 0.01)
        y = np.arange(0.01, 1, 0.01)
        params = {'objective': 'regression_l1',
                  'max_bin': 5,
                  'num_leaves': 2,
                  'min_data_in_leaf': 1,
                  'verbose': -1,
                  'seed': 0}
        lgb_x = lgb.Dataset(x, label=y)
        est = lgb.train(params, lgb_x, num_boost_round=20)
        new_x = np.zeros((3, 2))
        new_x[:, 0] = [-1, 0, 1]
        predicted = est.predict(new_x)
        self.assertAlmostEqual(predicted[0], predicted[1])
        self.assertNotAlmostEqual(predicted[1], predicted[2])
        new_x = np.zeros((3, 2))
        new_x[:, 1] = [-1, 0, 1]
        predicted = est.predict(new_x)
        self.assertNotAlmostEqual(predicted[0], predicted[1])
        self.assertAlmostEqual(predicted[1], predicted[2])

    def test_dataset_update_params(self):
        default_params = {"max_bin": 100,
                          "max_bin_by_feature": [20, 10],
                          "bin_construct_sample_cnt": 10000,
                          "min_data_in_bin": 1,
                          "use_missing": False,
                          "zero_as_missing": False,
                          "categorical_feature": [0],
                          "feature_pre_filter": True,
                          "pre_partition": False,
                          "enable_bundle": True,
                          "data_random_seed": 0,
                          "is_enable_sparse": True,
                          "header": True,
                          "two_round": True,
                          "label_column": 0,
                          "weight_column": 0,
                          "group_column": 0,
                          "ignore_column": 0,
                          "min_data_in_leaf": 10,
                          "verbose": -1}
        unchangeable_params = {"max_bin": 150,
                               "max_bin_by_feature": [30, 5],
                               "bin_construct_sample_cnt": 5000,
                               "min_data_in_bin": 2,
                               "use_missing": True,
                               "zero_as_missing": True,
                               "categorical_feature": [0, 1],
                               "feature_pre_filter": False,
                               "pre_partition": True,
                               "enable_bundle": False,
                               "data_random_seed": 1,
                               "is_enable_sparse": False,
                               "header": False,
                               "two_round": False,
                               "label_column": 1,
                               "weight_column": 1,
                               "group_column": 1,
                               "ignore_column": 1,
                               "forcedbins_filename": "/some/path/forcedbins.json",
                               "min_data_in_leaf": 2}
        X = np.random.random((100, 2))
        y = np.random.random(100)

        # decreasing without freeing raw data is allowed
        lgb_data = lgb.Dataset(X, y, params=default_params, free_raw_data=False).construct()
        default_params["min_data_in_leaf"] -= 1
        lgb.train(default_params, lgb_data, num_boost_round=3)

        # decreasing before lazy init is allowed
        lgb_data = lgb.Dataset(X, y, params=default_params)
        default_params["min_data_in_leaf"] -= 1
        lgb.train(default_params, lgb_data, num_boost_round=3)

        # increasing is allowed
        default_params["min_data_in_leaf"] += 2
        lgb.train(default_params, lgb_data, num_boost_round=3)

        # decreasing with disabled filter is allowed
        default_params["feature_pre_filter"] = False
        lgb_data = lgb.Dataset(X, y, params=default_params).construct()
        default_params["min_data_in_leaf"] -= 4
        lgb.train(default_params, lgb_data, num_boost_round=3)

        # decreasing with enabled filter is disallowed;
        # also changes of other params are disallowed
        default_params["feature_pre_filter"] = True
        lgb_data = lgb.Dataset(X, y, params=default_params).construct()
        for key, value in unchangeable_params.items():
            new_params = default_params.copy()
            new_params[key] = value
            err_msg = ("Reducing `min_data_in_leaf` with `feature_pre_filter=true` may cause *"
                       if key == "min_data_in_leaf"
                       else "Cannot change {} *".format(key if key != "forcedbins_filename"
                                                        else "forced bins"))
            with np.testing.assert_raises_regex(lgb.basic.LightGBMError, err_msg):
                lgb.train(new_params, lgb_data, num_boost_round=3)

    def test_dataset_params_with_reference(self):
        default_params = {"max_bin": 100}
        X = np.random.random((100, 2))
        y = np.random.random(100)
        X_val = np.random.random((100, 2))
        y_val = np.random.random(100)
        lgb_train = lgb.Dataset(X, y, params=default_params, free_raw_data=False).construct()
        lgb_val = lgb.Dataset(X_val, y_val, reference=lgb_train, free_raw_data=False).construct()
        self.assertDictEqual(lgb_train.get_params(), default_params)
        self.assertDictEqual(lgb_val.get_params(), default_params)
        model = lgb.train(default_params, lgb_train, valid_sets=[lgb_val])

    def test_extra_trees(self):
        # check extra trees increases regularization
        X, y = load_boston(True)
        lgb_x = lgb.Dataset(X, label=y)
        params = {'objective': 'regression',
                  'num_leaves': 32,
                  'verbose': -1,
                  'extra_trees': False,
                  'seed': 0}
        est = lgb.train(params, lgb_x, num_boost_round=10)
        predicted = est.predict(X)
        err = mean_squared_error(y, predicted)
        params['extra_trees'] = True
        est = lgb.train(params, lgb_x, num_boost_round=10)
        predicted_new = est.predict(X)
        err_new = mean_squared_error(y, predicted_new)
        self.assertLess(err, err_new)

    def test_path_smoothing(self):
        # check path smoothing increases regularization
        X, y = load_boston(True)
        lgb_x = lgb.Dataset(X, label=y)
        params = {'objective': 'regression',
                  'num_leaves': 32,
                  'verbose': -1,
                  'seed': 0}
        est = lgb.train(params, lgb_x, num_boost_round=10)
        predicted = est.predict(X)
        err = mean_squared_error(y, predicted)
        params['path_smooth'] = 1
        est = lgb.train(params, lgb_x, num_boost_round=10)
        predicted_new = est.predict(X)
        err_new = mean_squared_error(y, predicted_new)
        self.assertLess(err, err_new)

    @unittest.skipIf(not lgb.compat.PANDAS_INSTALLED, 'pandas is not installed')
    def test_trees_to_dataframe(self):

        def _imptcs_to_numpy(X, impcts_dict):
            cols = ['Column_' + str(i) for i in range(X.shape[1])]
            return [impcts_dict.get(col, 0.) for col in cols]

        X, y = load_breast_cancer(True)
        data = lgb.Dataset(X, label=y)
        num_trees = 10
        bst = lgb.train({"objective": "binary", "verbose": -1}, data, num_trees)
        tree_df = bst.trees_to_dataframe()
        split_dict = (tree_df[~tree_df['split_gain'].isnull()]
                      .groupby('split_feature')
                      .size()
                      .to_dict())

        gains_dict = (tree_df
                      .groupby('split_feature')['split_gain']
                      .sum()
                      .to_dict())

        tree_split = _imptcs_to_numpy(X, split_dict)
        tree_gains = _imptcs_to_numpy(X, gains_dict)
        mod_split = bst.feature_importance('split')
        mod_gains = bst.feature_importance('gain')
        num_trees_from_df = tree_df['tree_index'].nunique()
        obs_counts_from_df = tree_df.loc[tree_df['node_depth'] == 1, 'count'].values

        np.testing.assert_equal(tree_split, mod_split)
        np.testing.assert_allclose(tree_gains, mod_gains)
        self.assertEqual(num_trees_from_df, num_trees)
        np.testing.assert_equal(obs_counts_from_df, len(y))

        # test edge case with one leaf
        X = np.ones((10, 2))
        y = np.random.rand(10)
        data = lgb.Dataset(X, label=y)
        bst = lgb.train({"objective": "binary", "verbose": -1}, data, num_trees)
        tree_df = bst.trees_to_dataframe()

        self.assertEqual(len(tree_df), 1)
        self.assertEqual(tree_df.loc[0, 'tree_index'], 0)
        self.assertEqual(tree_df.loc[0, 'node_depth'], 1)
        self.assertEqual(tree_df.loc[0, 'node_index'], "0-L0")
        self.assertIsNotNone(tree_df.loc[0, 'value'])
        for col in ('left_child', 'right_child', 'parent_index', 'split_feature',
                    'split_gain', 'threshold', 'decision_type', 'missing_direction',
                    'missing_type', 'weight', 'count'):
            self.assertIsNone(tree_df.loc[0, col])

    def test_interaction_constraints(self):
        X, y = load_boston(True)
        num_features = X.shape[1]
        train_data = lgb.Dataset(X, label=y)
        # check that constraint containing all features is equivalent to no constraint
        params = {'verbose': -1,
                  'seed': 0}
<<<<<<< HEAD
        est = lgb.train(params, train_data)
        pred1 = est.predict(X)
        params = {'interaction_constraints': [list(range(num_features))],
                  'verbose': -1,
                  'seed': 0}
        est = lgb.train(params, train_data)
        pred2 = est.predict(X)
        np.testing.assert_allclose(pred1, pred2)
        # check that constraint partitioning the features reduces train accuracy
        params = {'interaction_constraints': [list(range(num_features // 2)),
                                              list(range(num_features // 2, num_features))],
                  'verbose': -1,
                  'seed': 0}
        est = lgb.train(params, train_data)
        pred3 = est.predict(X)
        self.assertLess(mean_squared_error(y, pred1), mean_squared_error(y, pred3))
        # check that constraints consisting of single features reduce accuracy further
        params = {'interaction_constraints': [[i] for i in range(num_features)],
                  'verbose': -1,
                  'seed': 0}
        est = lgb.train(params, train_data)
=======
        est = lgb.train(params, train_data, num_boost_round=10)
        pred1 = est.predict(X)
        est = lgb.train(dict(params, interation_constraints=[list(range(num_features))]), train_data,
                        num_boost_round=10)
        pred2 = est.predict(X)
        np.testing.assert_allclose(pred1, pred2)
        # check that constraint partitioning the features reduces train accuracy
        est = lgb.train(dict(params, interaction_constraints=[list(range(num_features // 2)),
                                                              list(range(num_features // 2, num_features))]),
                        train_data, num_boost_round=10)
        pred3 = est.predict(X)
        self.assertLess(mean_squared_error(y, pred1), mean_squared_error(y, pred3))
        # check that constraints consisting of single features reduce accuracy further
        est = lgb.train(dict(params, interaction_constraints=[[i] for i in range(num_features)]), train_data,
                        num_boost_round=10)
>>>>>>> be85f56f
        pred4 = est.predict(X)
        self.assertLess(mean_squared_error(y, pred3), mean_squared_error(y, pred4))<|MERGE_RESOLUTION|>--- conflicted
+++ resolved
@@ -2193,29 +2193,6 @@
         # check that constraint containing all features is equivalent to no constraint
         params = {'verbose': -1,
                   'seed': 0}
-<<<<<<< HEAD
-        est = lgb.train(params, train_data)
-        pred1 = est.predict(X)
-        params = {'interaction_constraints': [list(range(num_features))],
-                  'verbose': -1,
-                  'seed': 0}
-        est = lgb.train(params, train_data)
-        pred2 = est.predict(X)
-        np.testing.assert_allclose(pred1, pred2)
-        # check that constraint partitioning the features reduces train accuracy
-        params = {'interaction_constraints': [list(range(num_features // 2)),
-                                              list(range(num_features // 2, num_features))],
-                  'verbose': -1,
-                  'seed': 0}
-        est = lgb.train(params, train_data)
-        pred3 = est.predict(X)
-        self.assertLess(mean_squared_error(y, pred1), mean_squared_error(y, pred3))
-        # check that constraints consisting of single features reduce accuracy further
-        params = {'interaction_constraints': [[i] for i in range(num_features)],
-                  'verbose': -1,
-                  'seed': 0}
-        est = lgb.train(params, train_data)
-=======
         est = lgb.train(params, train_data, num_boost_round=10)
         pred1 = est.predict(X)
         est = lgb.train(dict(params, interation_constraints=[list(range(num_features))]), train_data,
@@ -2231,6 +2208,5 @@
         # check that constraints consisting of single features reduce accuracy further
         est = lgb.train(dict(params, interaction_constraints=[[i] for i in range(num_features)]), train_data,
                         num_boost_round=10)
->>>>>>> be85f56f
         pred4 = est.predict(X)
         self.assertLess(mean_squared_error(y, pred3), mean_squared_error(y, pred4))