# coding: utf-8
import copy
import itertools
import math
import os
import psutil
import random
import unittest

import lightgbm as lgb
import numpy as np
from scipy.sparse import csr_matrix, isspmatrix_csr, isspmatrix_csc
from sklearn.datasets import (load_boston, load_breast_cancer, load_digits,
                              load_iris, load_svmlight_file, make_multilabel_classification)
from sklearn.metrics import log_loss, mean_absolute_error, mean_squared_error, roc_auc_score
from sklearn.model_selection import train_test_split, TimeSeriesSplit, GroupKFold

try:
    import cPickle as pickle
except ImportError:
    import pickle


decreasing_generator = itertools.count(0, -1)


def dummy_obj(preds, train_data):
    return np.ones(preds.shape), np.ones(preds.shape)


def multi_logloss(y_true, y_pred):
    return np.mean([-math.log(y_pred[i][y]) for i, y in enumerate(y_true)])


def top_k_error(y_true, y_pred, k):
    if k == y_pred.shape[1]:
        return 0
    max_rest = np.max(-np.partition(-y_pred, k)[:, k:], axis=1)
    return 1 - np.mean((y_pred[np.arange(len(y_true)), y_true] > max_rest))


def constant_metric(preds, train_data):
    return ('error', 0.0, False)


def decreasing_metric(preds, train_data):
    return ('decreasing_metric', next(decreasing_generator), False)


def categorize(continuous_x):
    return np.digitize(continuous_x, bins=np.arange(0, 1, 0.01))


class TestEngine(unittest.TestCase):
    def test_binary(self):
        X, y = load_breast_cancer(True)
        X_train, X_test, y_train, y_test = train_test_split(X, y, test_size=0.1, random_state=42)
        params = {
            'objective': 'binary',
            'metric': 'binary_logloss',
            'verbose': -1,
            'num_iteration': 50  # test num_iteration in dict here
        }
        lgb_train = lgb.Dataset(X_train, y_train)
        lgb_eval = lgb.Dataset(X_test, y_test, reference=lgb_train)
        evals_result = {}
        gbm = lgb.train(params, lgb_train,
                        num_boost_round=20,
                        valid_sets=lgb_eval,
                        verbose_eval=False,
                        evals_result=evals_result)
        ret = log_loss(y_test, gbm.predict(X_test))
        self.assertLess(ret, 0.14)
        self.assertEqual(len(evals_result['valid_0']['binary_logloss']), 50)
        self.assertAlmostEqual(evals_result['valid_0']['binary_logloss'][-1], ret, places=5)

    def test_rf(self):
        X, y = load_breast_cancer(True)
        X_train, X_test, y_train, y_test = train_test_split(X, y, test_size=0.1, random_state=42)
        params = {
            'boosting_type': 'rf',
            'objective': 'binary',
            'bagging_freq': 1,
            'bagging_fraction': 0.5,
            'feature_fraction': 0.5,
            'num_leaves': 50,
            'metric': 'binary_logloss',
            'verbose': -1
        }
        lgb_train = lgb.Dataset(X_train, y_train)
        lgb_eval = lgb.Dataset(X_test, y_test, reference=lgb_train)
        evals_result = {}
        gbm = lgb.train(params, lgb_train,
                        num_boost_round=50,
                        valid_sets=lgb_eval,
                        verbose_eval=False,
                        evals_result=evals_result)
        ret = log_loss(y_test, gbm.predict(X_test))
        self.assertLess(ret, 0.19)
        self.assertAlmostEqual(evals_result['valid_0']['binary_logloss'][-1], ret, places=5)

    def test_regression(self):
        X, y = load_boston(True)
        X_train, X_test, y_train, y_test = train_test_split(X, y, test_size=0.1, random_state=42)
        params = {
            'metric': 'l2',
            'verbose': -1
        }
        lgb_train = lgb.Dataset(X_train, y_train)
        lgb_eval = lgb.Dataset(X_test, y_test, reference=lgb_train)
        evals_result = {}
        gbm = lgb.train(params, lgb_train,
                        num_boost_round=50,
                        valid_sets=lgb_eval,
                        verbose_eval=False,
                        evals_result=evals_result)
        ret = mean_squared_error(y_test, gbm.predict(X_test))
        self.assertLess(ret, 7)
        self.assertAlmostEqual(evals_result['valid_0']['l2'][-1], ret, places=5)

    def test_missing_value_handle(self):
        X_train = np.zeros((100, 1))
        y_train = np.zeros(100)
        trues = random.sample(range(100), 20)
        for idx in trues:
            X_train[idx, 0] = np.nan
            y_train[idx] = 1
        lgb_train = lgb.Dataset(X_train, y_train)
        lgb_eval = lgb.Dataset(X_train, y_train)

        params = {
            'metric': 'l2',
            'verbose': -1,
            'boost_from_average': False
        }
        evals_result = {}
        gbm = lgb.train(params, lgb_train,
                        num_boost_round=20,
                        valid_sets=lgb_eval,
                        verbose_eval=False,
                        evals_result=evals_result)
        ret = mean_squared_error(y_train, gbm.predict(X_train))
        self.assertLess(ret, 0.005)
        self.assertAlmostEqual(evals_result['valid_0']['l2'][-1], ret, places=5)

    def test_missing_value_handle_more_na(self):
        X_train = np.ones((100, 1))
        y_train = np.ones(100)
        trues = random.sample(range(100), 80)
        for idx in trues:
            X_train[idx, 0] = np.nan
            y_train[idx] = 0
        lgb_train = lgb.Dataset(X_train, y_train)
        lgb_eval = lgb.Dataset(X_train, y_train)

        params = {
            'metric': 'l2',
            'verbose': -1,
            'boost_from_average': False
        }
        evals_result = {}
        gbm = lgb.train(params, lgb_train,
                        num_boost_round=20,
                        valid_sets=lgb_eval,
                        verbose_eval=False,
                        evals_result=evals_result)
        ret = mean_squared_error(y_train, gbm.predict(X_train))
        self.assertLess(ret, 0.005)
        self.assertAlmostEqual(evals_result['valid_0']['l2'][-1], ret, places=5)

    def test_missing_value_handle_na(self):
        x = [0, 1, 2, 3, 4, 5, 6, 7, np.nan]
        y = [1, 1, 1, 1, 0, 0, 0, 0, 1]

        X_train = np.array(x).reshape(len(x), 1)
        y_train = np.array(y)
        lgb_train = lgb.Dataset(X_train, y_train)
        lgb_eval = lgb.Dataset(X_train, y_train)

        params = {
            'objective': 'regression',
            'metric': 'auc',
            'verbose': -1,
            'boost_from_average': False,
            'min_data': 1,
            'num_leaves': 2,
            'learning_rate': 1,
            'min_data_in_bin': 1,
            'zero_as_missing': False
        }
        evals_result = {}
        gbm = lgb.train(params, lgb_train,
                        num_boost_round=1,
                        valid_sets=lgb_eval,
                        verbose_eval=False,
                        evals_result=evals_result)
        pred = gbm.predict(X_train)
        np.testing.assert_allclose(pred, y)
        ret = roc_auc_score(y_train, pred)
        self.assertGreater(ret, 0.999)
        self.assertAlmostEqual(evals_result['valid_0']['auc'][-1], ret, places=5)

    def test_missing_value_handle_zero(self):
        x = [0, 1, 2, 3, 4, 5, 6, 7, np.nan]
        y = [0, 1, 1, 1, 0, 0, 0, 0, 0]

        X_train = np.array(x).reshape(len(x), 1)
        y_train = np.array(y)
        lgb_train = lgb.Dataset(X_train, y_train)
        lgb_eval = lgb.Dataset(X_train, y_train)

        params = {
            'objective': 'regression',
            'metric': 'auc',
            'verbose': -1,
            'boost_from_average': False,
            'min_data': 1,
            'num_leaves': 2,
            'learning_rate': 1,
            'min_data_in_bin': 1,
            'zero_as_missing': True
        }
        evals_result = {}
        gbm = lgb.train(params, lgb_train,
                        num_boost_round=1,
                        valid_sets=lgb_eval,
                        verbose_eval=False,
                        evals_result=evals_result)
        pred = gbm.predict(X_train)
        np.testing.assert_allclose(pred, y)
        ret = roc_auc_score(y_train, pred)
        self.assertGreater(ret, 0.999)
        self.assertAlmostEqual(evals_result['valid_0']['auc'][-1], ret, places=5)

    def test_missing_value_handle_none(self):
        x = [0, 1, 2, 3, 4, 5, 6, 7, np.nan]
        y = [0, 1, 1, 1, 0, 0, 0, 0, 0]

        X_train = np.array(x).reshape(len(x), 1)
        y_train = np.array(y)
        lgb_train = lgb.Dataset(X_train, y_train)
        lgb_eval = lgb.Dataset(X_train, y_train)

        params = {
            'objective': 'regression',
            'metric': 'auc',
            'verbose': -1,
            'boost_from_average': False,
            'min_data': 1,
            'num_leaves': 2,
            'learning_rate': 1,
            'min_data_in_bin': 1,
            'use_missing': False
        }
        evals_result = {}
        gbm = lgb.train(params, lgb_train,
                        num_boost_round=1,
                        valid_sets=lgb_eval,
                        verbose_eval=False,
                        evals_result=evals_result)
        pred = gbm.predict(X_train)
        self.assertAlmostEqual(pred[0], pred[1])
        self.assertAlmostEqual(pred[-1], pred[0])
        ret = roc_auc_score(y_train, pred)
        self.assertGreater(ret, 0.83)
        self.assertAlmostEqual(evals_result['valid_0']['auc'][-1], ret, places=5)

    def test_categorical_handle(self):
        x = [0, 1, 2, 3, 4, 5, 6, 7]
        y = [0, 1, 0, 1, 0, 1, 0, 1]

        X_train = np.array(x).reshape(len(x), 1)
        y_train = np.array(y)
        lgb_train = lgb.Dataset(X_train, y_train)
        lgb_eval = lgb.Dataset(X_train, y_train)

        params = {
            'objective': 'regression',
            'metric': 'auc',
            'verbose': -1,
            'boost_from_average': False,
            'min_data': 1,
            'num_leaves': 2,
            'learning_rate': 1,
            'min_data_in_bin': 1,
            'min_data_per_group': 1,
            'cat_smooth': 1,
            'cat_l2': 0,
            'max_cat_to_onehot': 1,
            'zero_as_missing': True,
            'categorical_column': 0
        }
        evals_result = {}
        gbm = lgb.train(params, lgb_train,
                        num_boost_round=1,
                        valid_sets=lgb_eval,
                        verbose_eval=False,
                        evals_result=evals_result)
        pred = gbm.predict(X_train)
        np.testing.assert_allclose(pred, y)
        ret = roc_auc_score(y_train, pred)
        self.assertGreater(ret, 0.999)
        self.assertAlmostEqual(evals_result['valid_0']['auc'][-1], ret, places=5)

    def test_categorical_handle_na(self):
        x = [0, np.nan, 0, np.nan, 0, np.nan]
        y = [0, 1, 0, 1, 0, 1]

        X_train = np.array(x).reshape(len(x), 1)
        y_train = np.array(y)
        lgb_train = lgb.Dataset(X_train, y_train)
        lgb_eval = lgb.Dataset(X_train, y_train)

        params = {
            'objective': 'regression',
            'metric': 'auc',
            'verbose': -1,
            'boost_from_average': False,
            'min_data': 1,
            'num_leaves': 2,
            'learning_rate': 1,
            'min_data_in_bin': 1,
            'min_data_per_group': 1,
            'cat_smooth': 1,
            'cat_l2': 0,
            'max_cat_to_onehot': 1,
            'zero_as_missing': False,
            'categorical_column': 0
        }
        evals_result = {}
        gbm = lgb.train(params, lgb_train,
                        num_boost_round=1,
                        valid_sets=lgb_eval,
                        verbose_eval=False,
                        evals_result=evals_result)
        pred = gbm.predict(X_train)
        np.testing.assert_allclose(pred, y)
        ret = roc_auc_score(y_train, pred)
        self.assertGreater(ret, 0.999)
        self.assertAlmostEqual(evals_result['valid_0']['auc'][-1], ret, places=5)

    def test_categorical_non_zero_inputs(self):
        x = [1, 1, 1, 1, 1, 1, 2, 2]
        y = [1, 1, 1, 1, 1, 1, 0, 0]

        X_train = np.array(x).reshape(len(x), 1)
        y_train = np.array(y)
        lgb_train = lgb.Dataset(X_train, y_train)
        lgb_eval = lgb.Dataset(X_train, y_train)

        params = {
            'objective': 'regression',
            'metric': 'auc',
            'verbose': -1,
            'boost_from_average': False,
            'min_data': 1,
            'num_leaves': 2,
            'learning_rate': 1,
            'min_data_in_bin': 1,
            'min_data_per_group': 1,
            'cat_smooth': 1,
            'cat_l2': 0,
            'max_cat_to_onehot': 1,
            'zero_as_missing': False,
            'categorical_column': 0
        }
        evals_result = {}
        gbm = lgb.train(params, lgb_train,
                        num_boost_round=1,
                        valid_sets=lgb_eval,
                        verbose_eval=False,
                        evals_result=evals_result)
        pred = gbm.predict(X_train)
        np.testing.assert_allclose(pred, y)
        ret = roc_auc_score(y_train, pred)
        self.assertGreater(ret, 0.999)
        self.assertAlmostEqual(evals_result['valid_0']['auc'][-1], ret, places=5)

    def test_multiclass(self):
        X, y = load_digits(10, True)
        X_train, X_test, y_train, y_test = train_test_split(X, y, test_size=0.1, random_state=42)
        params = {
            'objective': 'multiclass',
            'metric': 'multi_logloss',
            'num_class': 10,
            'verbose': -1
        }
        lgb_train = lgb.Dataset(X_train, y_train, params=params)
        lgb_eval = lgb.Dataset(X_test, y_test, reference=lgb_train, params=params)
        evals_result = {}
        gbm = lgb.train(params, lgb_train,
                        num_boost_round=50,
                        valid_sets=lgb_eval,
                        verbose_eval=False,
                        evals_result=evals_result)
        ret = multi_logloss(y_test, gbm.predict(X_test))
        self.assertLess(ret, 0.16)
        self.assertAlmostEqual(evals_result['valid_0']['multi_logloss'][-1], ret, places=5)

    def test_multiclass_rf(self):
        X, y = load_digits(10, True)
        X_train, X_test, y_train, y_test = train_test_split(X, y, test_size=0.1, random_state=42)
        params = {
            'boosting_type': 'rf',
            'objective': 'multiclass',
            'metric': 'multi_logloss',
            'bagging_freq': 1,
            'bagging_fraction': 0.6,
            'feature_fraction': 0.6,
            'num_class': 10,
            'num_leaves': 50,
            'min_data': 1,
            'verbose': -1,
            'gpu_use_dp': True
        }
        lgb_train = lgb.Dataset(X_train, y_train, params=params)
        lgb_eval = lgb.Dataset(X_test, y_test, reference=lgb_train, params=params)
        evals_result = {}
        gbm = lgb.train(params, lgb_train,
                        num_boost_round=50,
                        valid_sets=lgb_eval,
                        verbose_eval=False,
                        evals_result=evals_result)
        ret = multi_logloss(y_test, gbm.predict(X_test))
        self.assertLess(ret, 0.23)
        self.assertAlmostEqual(evals_result['valid_0']['multi_logloss'][-1], ret, places=5)

    def test_multiclass_prediction_early_stopping(self):
        X, y = load_digits(10, True)
        X_train, X_test, y_train, y_test = train_test_split(X, y, test_size=0.1, random_state=42)
        params = {
            'objective': 'multiclass',
            'metric': 'multi_logloss',
            'num_class': 10,
            'verbose': -1
        }
        lgb_train = lgb.Dataset(X_train, y_train, params=params)
        gbm = lgb.train(params, lgb_train,
                        num_boost_round=50)

        pred_parameter = {"pred_early_stop": True,
                          "pred_early_stop_freq": 5,
                          "pred_early_stop_margin": 1.5}
        ret = multi_logloss(y_test, gbm.predict(X_test, **pred_parameter))
        self.assertLess(ret, 0.8)
        self.assertGreater(ret, 0.6)  # loss will be higher than when evaluating the full model

        pred_parameter = {"pred_early_stop": True,
                          "pred_early_stop_freq": 5,
                          "pred_early_stop_margin": 5.5}
        ret = multi_logloss(y_test, gbm.predict(X_test, **pred_parameter))
        self.assertLess(ret, 0.2)

    def test_multi_class_error(self):
        X, y = load_digits(10, True)
        params = {'objective': 'multiclass', 'num_classes': 10, 'metric': 'multi_error',
                  'num_leaves': 4, 'verbose': -1}
        lgb_data = lgb.Dataset(X, label=y)
        est = lgb.train(params, lgb_data, num_boost_round=10)
        predict_default = est.predict(X)
        results = {}
        est = lgb.train(dict(params, multi_error_top_k=1), lgb_data, num_boost_round=10,
                        valid_sets=[lgb_data], evals_result=results, verbose_eval=False)
        predict_1 = est.predict(X)
        # check that default gives same result as k = 1
        np.testing.assert_allclose(predict_1, predict_default)
        # check against independent calculation for k = 1
        err = top_k_error(y, predict_1, 1)
        self.assertAlmostEqual(results['training']['multi_error'][-1], err)
        # check against independent calculation for k = 2
        results = {}
        est = lgb.train(dict(params, multi_error_top_k=2), lgb_data, num_boost_round=10,
                        valid_sets=[lgb_data], evals_result=results, verbose_eval=False)
        predict_2 = est.predict(X)
        err = top_k_error(y, predict_2, 2)
        self.assertAlmostEqual(results['training']['multi_error@2'][-1], err)
        # check against independent calculation for k = 10
        results = {}
        est = lgb.train(dict(params, multi_error_top_k=10), lgb_data, num_boost_round=10,
                        valid_sets=[lgb_data], evals_result=results, verbose_eval=False)
        predict_3 = est.predict(X)
        err = top_k_error(y, predict_3, 10)
        self.assertAlmostEqual(results['training']['multi_error@10'][-1], err)
        # check cases where predictions are equal
        X = np.array([[0, 0], [0, 0]])
        y = np.array([0, 1])
        lgb_data = lgb.Dataset(X, label=y)
        params['num_classes'] = 2
        results = {}
        lgb.train(params, lgb_data, num_boost_round=10,
                  valid_sets=[lgb_data], evals_result=results, verbose_eval=False)
        self.assertAlmostEqual(results['training']['multi_error'][-1], 1)
        results = {}
        lgb.train(dict(params, multi_error_top_k=2), lgb_data, num_boost_round=10,
                  valid_sets=[lgb_data], evals_result=results, verbose_eval=False)
        self.assertAlmostEqual(results['training']['multi_error@2'][-1], 0)

    def test_auc_mu(self):
        # should give same result as binary auc for 2 classes
        X, y = load_digits(10, True)
        y_new = np.zeros((len(y)))
        y_new[y != 0] = 1
        lgb_X = lgb.Dataset(X, label=y_new)
        params = {'objective': 'multiclass',
                  'metric': 'auc_mu',
                  'verbose': -1,
                  'num_classes': 2,
                  'seed': 0}
        results_auc_mu = {}
        lgb.train(params, lgb_X, num_boost_round=10, valid_sets=[lgb_X], evals_result=results_auc_mu)
        params = {'objective': 'binary',
                  'metric': 'auc',
                  'verbose': -1,
                  'seed': 0}
        results_auc = {}
        lgb.train(params, lgb_X, num_boost_round=10, valid_sets=[lgb_X], evals_result=results_auc)
        np.testing.assert_allclose(results_auc_mu['training']['auc_mu'], results_auc['training']['auc'])
        # test the case where all predictions are equal
        lgb_X = lgb.Dataset(X[:10], label=y_new[:10])
        params = {'objective': 'multiclass',
                  'metric': 'auc_mu',
                  'verbose': -1,
                  'num_classes': 2,
                  'min_data_in_leaf': 20,
                  'seed': 0}
        results_auc_mu = {}
        lgb.train(params, lgb_X, num_boost_round=10, valid_sets=[lgb_X], evals_result=results_auc_mu)
        self.assertAlmostEqual(results_auc_mu['training']['auc_mu'][-1], 0.5)
        # should give 1 when accuracy = 1
        X = X[:10, :]
        y = y[:10]
        lgb_X = lgb.Dataset(X, label=y)
        params = {'objective': 'multiclass',
                  'metric': 'auc_mu',
                  'num_classes': 10,
                  'min_data_in_leaf': 1,
                  'verbose': -1}
        results = {}
        lgb.train(params, lgb_X, num_boost_round=100, valid_sets=[lgb_X], evals_result=results)
        self.assertAlmostEqual(results['training']['auc_mu'][-1], 1)
        # test loading weights
        Xy = np.loadtxt(os.path.join(os.path.dirname(os.path.realpath(__file__)),
                                     '../../examples/multiclass_classification/multiclass.train'))
        y = Xy[:, 0]
        X = Xy[:, 1:]
        lgb_X = lgb.Dataset(X, label=y)
        params = {'objective': 'multiclass',
                  'metric': 'auc_mu',
                  'auc_mu_weights': [0, 2, 2, 2, 2, 1, 0, 1, 1, 1, 1, 1, 0, 1, 1, 1, 1, 1, 0, 1, 1, 1, 1, 1, 0],
                  'num_classes': 5,
                  'verbose': -1,
                  'seed': 0}
        results_weight = {}
        lgb.train(params, lgb_X, num_boost_round=5, valid_sets=[lgb_X], evals_result=results_weight)
        params['auc_mu_weights'] = []
        results_no_weight = {}
        lgb.train(params, lgb_X, num_boost_round=5, valid_sets=[lgb_X], evals_result=results_no_weight)
        self.assertNotEqual(results_weight['training']['auc_mu'][-1], results_no_weight['training']['auc_mu'][-1])

    def test_early_stopping(self):
        X, y = load_breast_cancer(True)
        params = {
            'objective': 'binary',
            'metric': 'binary_logloss',
            'verbose': -1
        }
        X_train, X_test, y_train, y_test = train_test_split(X, y, test_size=0.1, random_state=42)
        lgb_train = lgb.Dataset(X_train, y_train)
        lgb_eval = lgb.Dataset(X_test, y_test, reference=lgb_train)
        valid_set_name = 'valid_set'
        # no early stopping
        gbm = lgb.train(params, lgb_train,
                        num_boost_round=10,
                        valid_sets=lgb_eval,
                        valid_names=valid_set_name,
                        verbose_eval=False,
                        early_stopping_rounds=5)
        self.assertEqual(gbm.best_iteration, 10)
        self.assertIn(valid_set_name, gbm.best_score)
        self.assertIn('binary_logloss', gbm.best_score[valid_set_name])
        # early stopping occurs
        gbm = lgb.train(params, lgb_train,
                        num_boost_round=40,
                        valid_sets=lgb_eval,
                        valid_names=valid_set_name,
                        verbose_eval=False,
                        early_stopping_rounds=5)
        self.assertLessEqual(gbm.best_iteration, 39)
        self.assertIn(valid_set_name, gbm.best_score)
        self.assertIn('binary_logloss', gbm.best_score[valid_set_name])

    def test_continue_train(self):
        X, y = load_boston(True)
        X_train, X_test, y_train, y_test = train_test_split(X, y, test_size=0.1, random_state=42)
        params = {
            'objective': 'regression',
            'metric': 'l1',
            'verbose': -1
        }
        lgb_train = lgb.Dataset(X_train, y_train, free_raw_data=False)
        lgb_eval = lgb.Dataset(X_test, y_test, reference=lgb_train, free_raw_data=False)
        init_gbm = lgb.train(params, lgb_train, num_boost_round=20)
        model_name = 'model.txt'
        init_gbm.save_model(model_name)
        evals_result = {}
        gbm = lgb.train(params, lgb_train,
                        num_boost_round=30,
                        valid_sets=lgb_eval,
                        verbose_eval=False,
                        # test custom eval metrics
                        feval=(lambda p, d: ('custom_mae', mean_absolute_error(p, d.get_label()), False)),
                        evals_result=evals_result,
                        init_model='model.txt')
        ret = mean_absolute_error(y_test, gbm.predict(X_test))
        self.assertLess(ret, 2.0)
        self.assertAlmostEqual(evals_result['valid_0']['l1'][-1], ret, places=5)
        np.testing.assert_allclose(evals_result['valid_0']['l1'], evals_result['valid_0']['custom_mae'])
        os.remove(model_name)

    def test_continue_train_reused_dataset(self):
        X, y = load_boston(True)
        params = {
            'objective': 'regression',
            'verbose': -1
        }
        lgb_train = lgb.Dataset(X, y, free_raw_data=False)
        init_gbm = lgb.train(params, lgb_train, num_boost_round=5)
        init_gbm_2 = lgb.train(params, lgb_train, num_boost_round=5, init_model=init_gbm)
        init_gbm_3 = lgb.train(params, lgb_train, num_boost_round=5, init_model=init_gbm_2)
        gbm = lgb.train(params, lgb_train, num_boost_round=5, init_model=init_gbm_3)
        self.assertEqual(gbm.current_iteration(), 20)

    def test_continue_train_dart(self):
        X, y = load_boston(True)
        X_train, X_test, y_train, y_test = train_test_split(X, y, test_size=0.1, random_state=42)
        params = {
            'boosting_type': 'dart',
            'objective': 'regression',
            'metric': 'l1',
            'verbose': -1
        }
        lgb_train = lgb.Dataset(X_train, y_train, free_raw_data=False)
        lgb_eval = lgb.Dataset(X_test, y_test, reference=lgb_train, free_raw_data=False)
        init_gbm = lgb.train(params, lgb_train, num_boost_round=50)
        evals_result = {}
        gbm = lgb.train(params, lgb_train,
                        num_boost_round=50,
                        valid_sets=lgb_eval,
                        verbose_eval=False,
                        evals_result=evals_result,
                        init_model=init_gbm)
        ret = mean_absolute_error(y_test, gbm.predict(X_test))
        self.assertLess(ret, 2.0)
        self.assertAlmostEqual(evals_result['valid_0']['l1'][-1], ret, places=5)

    def test_continue_train_multiclass(self):
        X, y = load_iris(True)
        X_train, X_test, y_train, y_test = train_test_split(X, y, test_size=0.1, random_state=42)
        params = {
            'objective': 'multiclass',
            'metric': 'multi_logloss',
            'num_class': 3,
            'verbose': -1
        }
        lgb_train = lgb.Dataset(X_train, y_train, params=params, free_raw_data=False)
        lgb_eval = lgb.Dataset(X_test, y_test, reference=lgb_train, params=params, free_raw_data=False)
        init_gbm = lgb.train(params, lgb_train, num_boost_round=20)
        evals_result = {}
        gbm = lgb.train(params, lgb_train,
                        num_boost_round=30,
                        valid_sets=lgb_eval,
                        verbose_eval=False,
                        evals_result=evals_result,
                        init_model=init_gbm)
        ret = multi_logloss(y_test, gbm.predict(X_test))
        self.assertLess(ret, 0.1)
        self.assertAlmostEqual(evals_result['valid_0']['multi_logloss'][-1], ret, places=5)

    def test_cv(self):
        X_train, y_train = load_boston(True)
        params = {'verbose': -1}
        lgb_train = lgb.Dataset(X_train, y_train)
        # shuffle = False, override metric in params
        params_with_metric = {'metric': 'l2', 'verbose': -1}
        cv_res = lgb.cv(params_with_metric, lgb_train, num_boost_round=10,
                        nfold=3, stratified=False, shuffle=False,
                        metrics='l1', verbose_eval=False)
        self.assertIn('l1-mean', cv_res)
        self.assertNotIn('l2-mean', cv_res)
        self.assertEqual(len(cv_res['l1-mean']), 10)
        # shuffle = True, callbacks
        cv_res = lgb.cv(params, lgb_train, num_boost_round=10, nfold=3, stratified=False, shuffle=True,
                        metrics='l1', verbose_eval=False,
                        callbacks=[lgb.reset_parameter(learning_rate=lambda i: 0.1 - 0.001 * i)])
        self.assertIn('l1-mean', cv_res)
        self.assertEqual(len(cv_res['l1-mean']), 10)
        # enable display training loss
        cv_res = lgb.cv(params_with_metric, lgb_train, num_boost_round=10,
                        nfold=3, stratified=False, shuffle=False,
                        metrics='l1', verbose_eval=False, eval_train_metric=True)
        self.assertIn('train l1-mean', cv_res)
        self.assertIn('valid l1-mean', cv_res)
        self.assertNotIn('train l2-mean', cv_res)
        self.assertNotIn('valid l2-mean', cv_res)
        self.assertEqual(len(cv_res['train l1-mean']), 10)
        self.assertEqual(len(cv_res['valid l1-mean']), 10)
        # self defined folds
        tss = TimeSeriesSplit(3)
        folds = tss.split(X_train)
        cv_res_gen = lgb.cv(params_with_metric, lgb_train, num_boost_round=10, folds=folds,
                            verbose_eval=False)
        cv_res_obj = lgb.cv(params_with_metric, lgb_train, num_boost_round=10, folds=tss,
                            verbose_eval=False)
        np.testing.assert_allclose(cv_res_gen['l2-mean'], cv_res_obj['l2-mean'])
        # lambdarank
        X_train, y_train = load_svmlight_file(os.path.join(os.path.dirname(os.path.realpath(__file__)),
                                                           '../../examples/lambdarank/rank.train'))
        q_train = np.loadtxt(os.path.join(os.path.dirname(os.path.realpath(__file__)),
                                          '../../examples/lambdarank/rank.train.query'))
        params_lambdarank = {'objective': 'lambdarank', 'verbose': -1, 'eval_at': 3}
        lgb_train = lgb.Dataset(X_train, y_train, group=q_train)
        # ... with l2 metric
        cv_res_lambda = lgb.cv(params_lambdarank, lgb_train, num_boost_round=10, nfold=3,
                               metrics='l2', verbose_eval=False)
        self.assertEqual(len(cv_res_lambda), 2)
        self.assertFalse(np.isnan(cv_res_lambda['l2-mean']).any())
        # ... with NDCG (default) metric
        cv_res_lambda = lgb.cv(params_lambdarank, lgb_train, num_boost_round=10, nfold=3,
                               verbose_eval=False)
        self.assertEqual(len(cv_res_lambda), 2)
        self.assertFalse(np.isnan(cv_res_lambda['ndcg@3-mean']).any())
        # self defined folds with lambdarank
        cv_res_lambda_obj = lgb.cv(params_lambdarank, lgb_train, num_boost_round=10,
                                   folds=GroupKFold(n_splits=3),
                                   verbose_eval=False)
        np.testing.assert_allclose(cv_res_lambda['ndcg@3-mean'], cv_res_lambda_obj['ndcg@3-mean'])

    def test_cvbooster(self):
        X, y = load_breast_cancer(True)
        X_train, X_test, y_train, y_test = train_test_split(X, y, test_size=0.1, random_state=42)
        params = {
            'objective': 'binary',
            'metric': 'binary_logloss',
            'verbose': -1,
        }
        lgb_train = lgb.Dataset(X_train, y_train)
        # with early stopping
        cv_res = lgb.cv(params, lgb_train,
                        num_boost_round=25,
                        early_stopping_rounds=5,
                        verbose_eval=False,
                        nfold=3,
                        return_cvbooster=True)
        self.assertIn('cvbooster', cv_res)
        cvb = cv_res['cvbooster']
        self.assertIsInstance(cvb, lgb.CVBooster)
        self.assertIsInstance(cvb.boosters, list)
        self.assertEqual(len(cvb.boosters), 3)
        self.assertTrue(all(isinstance(bst, lgb.Booster) for bst in cvb.boosters))
        self.assertGreater(cvb.best_iteration, 0)
        # predict by each fold booster
        preds = cvb.predict(X_test, num_iteration=cvb.best_iteration)
        self.assertIsInstance(preds, list)
        self.assertEqual(len(preds), 3)
        # fold averaging
        avg_pred = np.mean(preds, axis=0)
        ret = log_loss(y_test, avg_pred)
        self.assertLess(ret, 0.13)
        # without early stopping
        cv_res = lgb.cv(params, lgb_train,
                        num_boost_round=20,
                        verbose_eval=False,
                        nfold=3,
                        return_cvbooster=True)
        cvb = cv_res['cvbooster']
        self.assertEqual(cvb.best_iteration, -1)
        preds = cvb.predict(X_test)
        avg_pred = np.mean(preds, axis=0)
        ret = log_loss(y_test, avg_pred)
        self.assertLess(ret, 0.15)

    def test_feature_name(self):
        X_train, y_train = load_boston(True)
        params = {'verbose': -1}
        lgb_train = lgb.Dataset(X_train, y_train)
        feature_names = ['f_' + str(i) for i in range(X_train.shape[-1])]
        gbm = lgb.train(params, lgb_train, num_boost_round=5, feature_name=feature_names)
        self.assertListEqual(feature_names, gbm.feature_name())
        # test feature_names with whitespaces
        feature_names_with_space = ['f ' + str(i) for i in range(X_train.shape[-1])]
        gbm = lgb.train(params, lgb_train, num_boost_round=5, feature_name=feature_names_with_space)
        self.assertListEqual(feature_names, gbm.feature_name())

    def test_feature_name_with_non_ascii(self):
        X_train = np.random.normal(size=(100, 4))
        y_train = np.random.random(100)
        # This has non-ascii strings.
        feature_names = [u'F_零', u'F_一', u'F_二', u'F_三']
        params = {'verbose': -1}
        lgb_train = lgb.Dataset(X_train, y_train)

        gbm = lgb.train(params, lgb_train, num_boost_round=5, feature_name=feature_names)
        self.assertListEqual(feature_names, gbm.feature_name())
        gbm.save_model('lgb.model')

        gbm2 = lgb.Booster(model_file='lgb.model')
        self.assertListEqual(feature_names, gbm2.feature_name())

    def test_save_load_copy_pickle(self):
        def train_and_predict(init_model=None, return_model=False):
            X, y = load_boston(True)
            X_train, X_test, y_train, y_test = train_test_split(X, y, test_size=0.1, random_state=42)
            params = {
                'objective': 'regression',
                'metric': 'l2',
                'verbose': -1
            }
            lgb_train = lgb.Dataset(X_train, y_train)
            gbm_template = lgb.train(params, lgb_train, num_boost_round=10, init_model=init_model)
            return gbm_template if return_model else mean_squared_error(y_test, gbm_template.predict(X_test))

        gbm = train_and_predict(return_model=True)
        ret_origin = train_and_predict(init_model=gbm)
        other_ret = []
        gbm.save_model('lgb.model')
        with open('lgb.model') as f:  # check all params are logged into model file correctly
            self.assertNotEqual(f.read().find("[num_iterations: 10]"), -1)
        other_ret.append(train_and_predict(init_model='lgb.model'))
        gbm_load = lgb.Booster(model_file='lgb.model')
        other_ret.append(train_and_predict(init_model=gbm_load))
        other_ret.append(train_and_predict(init_model=copy.copy(gbm)))
        other_ret.append(train_and_predict(init_model=copy.deepcopy(gbm)))
        with open('lgb.pkl', 'wb') as f:
            pickle.dump(gbm, f)
        with open('lgb.pkl', 'rb') as f:
            gbm_pickle = pickle.load(f)
        other_ret.append(train_and_predict(init_model=gbm_pickle))
        gbm_pickles = pickle.loads(pickle.dumps(gbm))
        other_ret.append(train_and_predict(init_model=gbm_pickles))
        for ret in other_ret:
            self.assertAlmostEqual(ret_origin, ret, places=5)

    @unittest.skipIf(not lgb.compat.PANDAS_INSTALLED, 'pandas is not installed')
    def test_pandas_categorical(self):
        import pandas as pd
        np.random.seed(42)  # sometimes there is no difference how cols are treated (cat or not cat)
        X = pd.DataFrame({"A": np.random.permutation(['a', 'b', 'c', 'd'] * 75),  # str
                          "B": np.random.permutation([1, 2, 3] * 100),  # int
                          "C": np.random.permutation([0.1, 0.2, -0.1, -0.1, 0.2] * 60),  # float
                          "D": np.random.permutation([True, False] * 150),  # bool
                          "E": pd.Categorical(np.random.permutation(['z', 'y', 'x', 'w', 'v'] * 60),
                                              ordered=True)})  # str and ordered categorical
        y = np.random.permutation([0, 1] * 150)
        X_test = pd.DataFrame({"A": np.random.permutation(['a', 'b', 'e'] * 20),  # unseen category
                               "B": np.random.permutation([1, 3] * 30),
                               "C": np.random.permutation([0.1, -0.1, 0.2, 0.2] * 15),
                               "D": np.random.permutation([True, False] * 30),
                               "E": pd.Categorical(np.random.permutation(['z', 'y'] * 30),
                                                   ordered=True)})
        np.random.seed()  # reset seed
        cat_cols_actual = ["A", "B", "C", "D"]
        cat_cols_to_store = cat_cols_actual + ["E"]
        X[cat_cols_actual] = X[cat_cols_actual].astype('category')
        X_test[cat_cols_actual] = X_test[cat_cols_actual].astype('category')
        cat_values = [X[col].cat.categories.tolist() for col in cat_cols_to_store]
        params = {
            'objective': 'binary',
            'metric': 'binary_logloss',
            'verbose': -1
        }
        lgb_train = lgb.Dataset(X, y)
        gbm0 = lgb.train(params, lgb_train, num_boost_round=10)
        pred0 = gbm0.predict(X_test)
        self.assertEqual(lgb_train.categorical_feature, 'auto')
        lgb_train = lgb.Dataset(X, pd.DataFrame(y))  # also test that label can be one-column pd.DataFrame
        gbm1 = lgb.train(params, lgb_train, num_boost_round=10, categorical_feature=[0])
        pred1 = gbm1.predict(X_test)
        self.assertListEqual(lgb_train.categorical_feature, [0])
        lgb_train = lgb.Dataset(X, pd.Series(y))  # also test that label can be pd.Series
        gbm2 = lgb.train(params, lgb_train, num_boost_round=10, categorical_feature=['A'])
        pred2 = gbm2.predict(X_test)
        self.assertListEqual(lgb_train.categorical_feature, ['A'])
        lgb_train = lgb.Dataset(X, y)
        gbm3 = lgb.train(params, lgb_train, num_boost_round=10, categorical_feature=['A', 'B', 'C', 'D'])
        pred3 = gbm3.predict(X_test)
        self.assertListEqual(lgb_train.categorical_feature, ['A', 'B', 'C', 'D'])
        gbm3.save_model('categorical.model')
        gbm4 = lgb.Booster(model_file='categorical.model')
        pred4 = gbm4.predict(X_test)
        model_str = gbm4.model_to_string()
        gbm4.model_from_string(model_str, False)
        pred5 = gbm4.predict(X_test)
        gbm5 = lgb.Booster(model_str=model_str)
        pred6 = gbm5.predict(X_test)
        lgb_train = lgb.Dataset(X, y)
        gbm6 = lgb.train(params, lgb_train, num_boost_round=10, categorical_feature=['A', 'B', 'C', 'D', 'E'])
        pred7 = gbm6.predict(X_test)
        self.assertListEqual(lgb_train.categorical_feature, ['A', 'B', 'C', 'D', 'E'])
        lgb_train = lgb.Dataset(X, y)
        gbm7 = lgb.train(params, lgb_train, num_boost_round=10, categorical_feature=[])
        pred8 = gbm7.predict(X_test)
        self.assertListEqual(lgb_train.categorical_feature, [])
        self.assertRaises(AssertionError,
                          np.testing.assert_allclose,
                          pred0, pred1)
        self.assertRaises(AssertionError,
                          np.testing.assert_allclose,
                          pred0, pred2)
        np.testing.assert_allclose(pred1, pred2)
        np.testing.assert_allclose(pred0, pred3)
        np.testing.assert_allclose(pred0, pred4)
        np.testing.assert_allclose(pred0, pred5)
        np.testing.assert_allclose(pred0, pred6)
        self.assertRaises(AssertionError,
                          np.testing.assert_allclose,
                          pred0, pred7)  # ordered cat features aren't treated as cat features by default
        self.assertRaises(AssertionError,
                          np.testing.assert_allclose,
                          pred0, pred8)
        self.assertListEqual(gbm0.pandas_categorical, cat_values)
        self.assertListEqual(gbm1.pandas_categorical, cat_values)
        self.assertListEqual(gbm2.pandas_categorical, cat_values)
        self.assertListEqual(gbm3.pandas_categorical, cat_values)
        self.assertListEqual(gbm4.pandas_categorical, cat_values)
        self.assertListEqual(gbm5.pandas_categorical, cat_values)
        self.assertListEqual(gbm6.pandas_categorical, cat_values)
        self.assertListEqual(gbm7.pandas_categorical, cat_values)

    @unittest.skipIf(not lgb.compat.PANDAS_INSTALLED, 'pandas is not installed')
    def test_pandas_sparse(self):
        import pandas as pd
        try:
            from pandas.arrays import SparseArray
        except ImportError:  # support old versions
            from pandas import SparseArray
        X = pd.DataFrame({"A": SparseArray(np.random.permutation([0, 1, 2] * 100)),
                          "B": SparseArray(np.random.permutation([0.0, 0.1, 0.2, -0.1, 0.2] * 60)),
                          "C": SparseArray(np.random.permutation([True, False] * 150))})
        y = pd.Series(SparseArray(np.random.permutation([0, 1] * 150)))
        X_test = pd.DataFrame({"A": SparseArray(np.random.permutation([0, 2] * 30)),
                               "B": SparseArray(np.random.permutation([0.0, 0.1, 0.2, -0.1] * 15)),
                               "C": SparseArray(np.random.permutation([True, False] * 30))})
        if pd.__version__ >= '0.24.0':
            for dtype in pd.concat([X.dtypes, X_test.dtypes, pd.Series(y.dtypes)]):
                self.assertTrue(pd.api.types.is_sparse(dtype))
        params = {
            'objective': 'binary',
            'verbose': -1
        }
        lgb_train = lgb.Dataset(X, y)
        gbm = lgb.train(params, lgb_train, num_boost_round=10)
        pred_sparse = gbm.predict(X_test, raw_score=True)
        if hasattr(X_test, 'sparse'):
            pred_dense = gbm.predict(X_test.sparse.to_dense(), raw_score=True)
        else:
            pred_dense = gbm.predict(X_test.to_dense(), raw_score=True)
        np.testing.assert_allclose(pred_sparse, pred_dense)

    def test_reference_chain(self):
        X = np.random.normal(size=(100, 2))
        y = np.random.normal(size=100)
        tmp_dat = lgb.Dataset(X, y)
        # take subsets and train
        tmp_dat_train = tmp_dat.subset(np.arange(80))
        tmp_dat_val = tmp_dat.subset(np.arange(80, 100)).subset(np.arange(18))
        params = {'objective': 'regression_l2', 'metric': 'rmse'}
        evals_result = {}
        gbm = lgb.train(params, tmp_dat_train, num_boost_round=20,
                        valid_sets=[tmp_dat_train, tmp_dat_val],
                        verbose_eval=False, evals_result=evals_result)
        self.assertEqual(len(evals_result['training']['rmse']), 20)
        self.assertEqual(len(evals_result['valid_1']['rmse']), 20)

    def test_contribs(self):
        X, y = load_breast_cancer(True)
        X_train, X_test, y_train, y_test = train_test_split(X, y, test_size=0.1, random_state=42)
        params = {
            'objective': 'binary',
            'metric': 'binary_logloss',
            'verbose': -1,
        }
        lgb_train = lgb.Dataset(X_train, y_train)
        gbm = lgb.train(params, lgb_train, num_boost_round=20)

        self.assertLess(np.linalg.norm(gbm.predict(X_test, raw_score=True)
                                       - np.sum(gbm.predict(X_test, pred_contrib=True), axis=1)), 1e-4)

    def test_contribs_sparse(self):
        n_features = 20
        n_samples = 100
        # generate CSR sparse dataset
        X, y = make_multilabel_classification(n_samples=n_samples,
                                              sparse=True,
                                              n_features=n_features,
                                              n_classes=1,
                                              n_labels=2)
        y = y.flatten()
        X_train, X_test, y_train, y_test = train_test_split(X, y, test_size=0.1, random_state=42)
        params = {
            'objective': 'binary',
            'verbose': -1,
        }
        lgb_train = lgb.Dataset(X_train, y_train)
        gbm = lgb.train(params, lgb_train, num_boost_round=20)
        contribs_csr = gbm.predict(X_test, pred_contrib=True)
        self.assertTrue(isspmatrix_csr(contribs_csr))
        # convert data to dense and get back same contribs
        contribs_dense = gbm.predict(X_test.toarray(), pred_contrib=True)
        # validate the values are the same
        np.testing.assert_allclose(contribs_csr.toarray(), contribs_dense)
        self.assertLess(np.linalg.norm(gbm.predict(X_test, raw_score=True)
                                       - np.sum(contribs_dense, axis=1)), 1e-4)
        # validate using CSC matrix
        X_test_csc = X_test.tocsc()
        contribs_csc = gbm.predict(X_test_csc, pred_contrib=True)
        self.assertTrue(isspmatrix_csc(contribs_csc))
        # validate the values are the same
        np.testing.assert_allclose(contribs_csc.toarray(), contribs_dense)

    @unittest.skipIf(psutil.virtual_memory().available / 1024 / 1024 / 1024 < 3, 'not enough RAM')
    def test_int32_max_sparse_contribs(self):
        params = {
            'objective': 'binary'
        }
        train_features = np.random.rand(100, 1000)
        train_targets = [0] * 50 + [1] * 50
        lgb_train = lgb.Dataset(train_features, train_targets)
        gbm = lgb.train(params, lgb_train, num_boost_round=2)
        csr_input_shape = (3000000, 1000)
        test_features = csr_matrix(csr_input_shape)
        for i in range(0, csr_input_shape[0], csr_input_shape[0] // 6):
            for j in range(0, 1000, 100):
                test_features[i, j] = random.random()
        y_pred_csr = gbm.predict(test_features, pred_contrib=True)
        # Note there is an extra column added to the output for the expected value
        csr_output_shape = (csr_input_shape[0], csr_input_shape[1] + 1)
        self.assertTupleEqual(y_pred_csr.shape, csr_output_shape)
        y_pred_csc = gbm.predict(test_features.tocsc(), pred_contrib=True)
        # Note output CSC shape should be same as CSR output shape
        self.assertTupleEqual(y_pred_csc.shape, csr_output_shape)

    def test_sliced_data(self):
        def train_and_get_predictions(features, labels):
            dataset = lgb.Dataset(features, label=labels)
            lgb_params = {
                'application': 'binary',
                'verbose': -1,
                'min_data': 5,
            }
            gbm = lgb.train(
                params=lgb_params,
                train_set=dataset,
                num_boost_round=10,
            )
            return gbm.predict(features)

        num_samples = 100
        features = np.random.rand(num_samples, 5)
        positive_samples = int(num_samples * 0.25)
        labels = np.append(np.ones(positive_samples, dtype=np.float32),
                           np.zeros(num_samples - positive_samples, dtype=np.float32))
        # test sliced labels
        origin_pred = train_and_get_predictions(features, labels)
        stacked_labels = np.column_stack((labels, np.ones(num_samples, dtype=np.float32)))
        sliced_labels = stacked_labels[:, 0]
        sliced_pred = train_and_get_predictions(features, sliced_labels)
        np.testing.assert_allclose(origin_pred, sliced_pred)
        # append some columns
        stacked_features = np.column_stack((np.ones(num_samples, dtype=np.float32), features))
        stacked_features = np.column_stack((np.ones(num_samples, dtype=np.float32), stacked_features))
        stacked_features = np.column_stack((stacked_features, np.ones(num_samples, dtype=np.float32)))
        stacked_features = np.column_stack((stacked_features, np.ones(num_samples, dtype=np.float32)))
        # append some rows
        stacked_features = np.concatenate((np.ones(9, dtype=np.float32).reshape((1, 9)), stacked_features), axis=0)
        stacked_features = np.concatenate((np.ones(9, dtype=np.float32).reshape((1, 9)), stacked_features), axis=0)
        stacked_features = np.concatenate((stacked_features, np.ones(9, dtype=np.float32).reshape((1, 9))), axis=0)
        stacked_features = np.concatenate((stacked_features, np.ones(9, dtype=np.float32).reshape((1, 9))), axis=0)
        # test sliced 2d matrix
        sliced_features = stacked_features[2:102, 2:7]
        self.assertTrue(np.all(sliced_features == features))
        sliced_pred = train_and_get_predictions(sliced_features, sliced_labels)
        np.testing.assert_allclose(origin_pred, sliced_pred)
        # test sliced CSR
        stacked_csr = csr_matrix(stacked_features)
        sliced_csr = stacked_csr[2:102, 2:7]
        self.assertTrue(np.all(sliced_csr == features))
        sliced_pred = train_and_get_predictions(sliced_csr, sliced_labels)
        np.testing.assert_allclose(origin_pred, sliced_pred)

    def test_init_with_subset(self):
        data = np.random.random((50, 2))
        y = [1] * 25 + [0] * 25
        lgb_train = lgb.Dataset(data, y, free_raw_data=False)
        subset_index_1 = np.random.choice(np.arange(50), 30, replace=False)
        subset_data_1 = lgb_train.subset(subset_index_1)
        subset_index_2 = np.random.choice(np.arange(50), 20, replace=False)
        subset_data_2 = lgb_train.subset(subset_index_2)
        params = {
            'objective': 'binary',
            'verbose': -1
        }
        init_gbm = lgb.train(params=params,
                             train_set=subset_data_1,
                             num_boost_round=10,
                             keep_training_booster=True)
        gbm = lgb.train(params=params,
                        train_set=subset_data_2,
                        num_boost_round=10,
                        init_model=init_gbm)
        self.assertEqual(lgb_train.get_data().shape[0], 50)
        self.assertEqual(subset_data_1.get_data().shape[0], 30)
        self.assertEqual(subset_data_2.get_data().shape[0], 20)
        lgb_train.save_binary("lgb_train_data.bin")
        lgb_train_from_file = lgb.Dataset('lgb_train_data.bin', free_raw_data=False)
        subset_data_3 = lgb_train_from_file.subset(subset_index_1)
        subset_data_4 = lgb_train_from_file.subset(subset_index_2)
        init_gbm_2 = lgb.train(params=params,
                               train_set=subset_data_3,
                               num_boost_round=10,
                               keep_training_booster=True)
        with np.testing.assert_raises_regex(lgb.basic.LightGBMError, "Unknown format of training data"):
            gbm = lgb.train(params=params,
                            train_set=subset_data_4,
                            num_boost_round=10,
                            init_model=init_gbm_2)
        self.assertEqual(lgb_train_from_file.get_data(), "lgb_train_data.bin")
        self.assertEqual(subset_data_3.get_data(), "lgb_train_data.bin")
        self.assertEqual(subset_data_4.get_data(), "lgb_train_data.bin")

    def generate_trainset_for_monotone_constraints_tests(self, x3_to_category=True):
        number_of_dpoints = 3000
        x1_positively_correlated_with_y = np.random.random(size=number_of_dpoints)
        x2_negatively_correlated_with_y = np.random.random(size=number_of_dpoints)
        x3_negatively_correlated_with_y = np.random.random(size=number_of_dpoints)
        x = np.column_stack(
            (x1_positively_correlated_with_y,
             x2_negatively_correlated_with_y,
             categorize(x3_negatively_correlated_with_y) if x3_to_category else x3_negatively_correlated_with_y))

        zs = np.random.normal(loc=0.0, scale=0.01, size=number_of_dpoints)
        scales = 10. * (np.random.random(6) + 0.5)
        y = (scales[0] * x1_positively_correlated_with_y
             + np.sin(scales[1] * np.pi * x1_positively_correlated_with_y)
             - scales[2] * x2_negatively_correlated_with_y
             - np.cos(scales[3] * np.pi * x2_negatively_correlated_with_y)
             - scales[4] * x3_negatively_correlated_with_y
             - np.cos(scales[5] * np.pi * x3_negatively_correlated_with_y)
             + zs)
        categorical_features = []
        if x3_to_category:
            categorical_features = [2]
        trainset = lgb.Dataset(x, label=y, categorical_feature=categorical_features, free_raw_data=False)
        return trainset

    def test_monotone_constraints(self):
        def is_increasing(y):
            return (np.diff(y) >= 0.0).all()

        def is_decreasing(y):
            return (np.diff(y) <= 0.0).all()

        def is_non_monotone(y):
            return (np.diff(y) < 0.0).any() and (np.diff(y) > 0.0).any()

        def is_correctly_constrained(learner, x3_to_category=True):
            iterations = 10
            n = 1000
            variable_x = np.linspace(0, 1, n).reshape((n, 1))
            fixed_xs_values = np.linspace(0, 1, n)
            for i in range(iterations):
                fixed_x = fixed_xs_values[i] * np.ones((n, 1))
                monotonically_increasing_x = np.column_stack((variable_x, fixed_x, fixed_x))
                monotonically_increasing_y = learner.predict(monotonically_increasing_x)
                monotonically_decreasing_x = np.column_stack((fixed_x, variable_x, fixed_x))
                monotonically_decreasing_y = learner.predict(monotonically_decreasing_x)
                non_monotone_x = np.column_stack((fixed_x,
                                                  fixed_x,
                                                  categorize(variable_x) if x3_to_category else variable_x))
                non_monotone_y = learner.predict(non_monotone_x)
                if not (is_increasing(monotonically_increasing_y)
                        and is_decreasing(monotonically_decreasing_y)
                        and is_non_monotone(non_monotone_y)):
                    return False
            return True

        for test_with_categorical_variable in [True, False]:
            trainset = self.generate_trainset_for_monotone_constraints_tests(test_with_categorical_variable)
            for monotone_constraints_method in ["basic", "intermediate"]:
                params = {
                    'min_data': 20,
                    'num_leaves': 20,
                    'monotone_constraints': [1, -1, 0],
                    "monotone_constraints_method": monotone_constraints_method,
                    "use_missing": False,
                }
                constrained_model = lgb.train(params, trainset)
                self.assertTrue(is_correctly_constrained(constrained_model, test_with_categorical_variable))

    def test_monotone_penalty(self):
        def are_first_splits_non_monotone(tree, n, monotone_constraints):
            if n <= 0:
                return True
            if "leaf_value" in tree:
                return True
            if monotone_constraints[tree["split_feature"]] != 0:
                return False
            return (are_first_splits_non_monotone(tree["left_child"], n - 1, monotone_constraints)
                    and are_first_splits_non_monotone(tree["right_child"], n - 1, monotone_constraints))

        def are_there_monotone_splits(tree, monotone_constraints):
            if "leaf_value" in tree:
                return False
            if monotone_constraints[tree["split_feature"]] != 0:
                return True
            return (are_there_monotone_splits(tree["left_child"], monotone_constraints)
                    or are_there_monotone_splits(tree["right_child"], monotone_constraints))

        max_depth = 5
        monotone_constraints = [1, -1, 0]
        penalization_parameter = 2.0
        trainset = self.generate_trainset_for_monotone_constraints_tests(x3_to_category=False)
        for monotone_constraints_method in ["basic", "intermediate"]:
            params = {
                'max_depth': max_depth,
                'monotone_constraints': monotone_constraints,
                'monotone_penalty': penalization_parameter,
                "monotone_constraints_method": monotone_constraints_method,
            }
            constrained_model = lgb.train(params, trainset, 10)
            dumped_model = constrained_model.dump_model()["tree_info"]
            for tree in dumped_model:
                self.assertTrue(are_first_splits_non_monotone(tree["tree_structure"], int(penalization_parameter),
                                                              monotone_constraints))
                self.assertTrue(are_there_monotone_splits(tree["tree_structure"], monotone_constraints))

    # test if a penalty as high as the depth indeed prohibits all monotone splits
    def test_monotone_penalty_max(self):
        max_depth = 5
        monotone_constraints = [1, -1, 0]
        penalization_parameter = max_depth
        trainset_constrained_model = self.generate_trainset_for_monotone_constraints_tests(x3_to_category=False)
        x = trainset_constrained_model.data
        y = trainset_constrained_model.label
        x3_negatively_correlated_with_y = x[:, 2]
        trainset_unconstrained_model = lgb.Dataset(x3_negatively_correlated_with_y.reshape(-1, 1), label=y)
        params_constrained_model = {
            'monotone_constraints': monotone_constraints,
            'monotone_penalty': penalization_parameter,
            "max_depth": max_depth,
            "gpu_use_dp": True,
        }
        params_unconstrained_model = {
            "max_depth": max_depth,
            "gpu_use_dp": True,
        }

        unconstrained_model = lgb.train(params_unconstrained_model, trainset_unconstrained_model, 10)
        unconstrained_model_predictions = unconstrained_model.\
            predict(x3_negatively_correlated_with_y.reshape(-1, 1))

        for monotone_constraints_method in ["basic", "intermediate"]:
            params_constrained_model["monotone_constraints_method"] = monotone_constraints_method
            # The penalization is so high that the first 2 features should not be used here
            constrained_model = lgb.train(params_constrained_model, trainset_constrained_model, 10)

            # Check that a very high penalization is the same as not using the features at all
            np.testing.assert_array_equal(constrained_model.predict(x), unconstrained_model_predictions)

    def test_max_bin_by_feature(self):
        col1 = np.arange(0, 100)[:, np.newaxis]
        col2 = np.zeros((100, 1))
        col2[20:] = 1
        X = np.concatenate([col1, col2], axis=1)
        y = np.arange(0, 100)
        params = {
            'objective': 'regression_l2',
            'verbose': -1,
            'num_leaves': 100,
            'min_data_in_leaf': 1,
            'min_sum_hessian_in_leaf': 0,
            'min_data_in_bin': 1,
            'max_bin_by_feature': [100, 2]
        }
        lgb_data = lgb.Dataset(X, label=y)
        est = lgb.train(params, lgb_data, num_boost_round=1)
        self.assertEqual(len(np.unique(est.predict(X))), 100)
        params['max_bin_by_feature'] = [2, 100]
        lgb_data = lgb.Dataset(X, label=y)
        est = lgb.train(params, lgb_data, num_boost_round=1)
        self.assertEqual(len(np.unique(est.predict(X))), 3)

    def test_small_max_bin(self):
        np.random.seed(0)
        y = np.random.choice([0, 1], 100)
        x = np.zeros((100, 1))
        x[:30, 0] = -1
        x[30:60, 0] = 1
        x[60:, 0] = 2
        params = {'objective': 'binary',
                  'seed': 0,
                  'min_data_in_leaf': 1,
                  'verbose': -1,
                  'max_bin': 2}
        lgb_x = lgb.Dataset(x, label=y)
        lgb.train(params, lgb_x, num_boost_round=5)
        x[0, 0] = np.nan
        params['max_bin'] = 3
        lgb_x = lgb.Dataset(x, label=y)
        lgb.train(params, lgb_x, num_boost_round=5)
        np.random.seed()  # reset seed

    def test_refit(self):
        X, y = load_breast_cancer(True)
        X_train, X_test, y_train, y_test = train_test_split(X, y, test_size=0.1, random_state=42)
        params = {
            'objective': 'binary',
            'metric': 'binary_logloss',
            'verbose': -1,
            'min_data': 10
        }
        lgb_train = lgb.Dataset(X_train, y_train)
        gbm = lgb.train(params, lgb_train, num_boost_round=20)
        err_pred = log_loss(y_test, gbm.predict(X_test))
        new_gbm = gbm.refit(X_test, y_test)
        new_err_pred = log_loss(y_test, new_gbm.predict(X_test))
        self.assertGreater(err_pred, new_err_pred)

    def test_mape_rf(self):
        X, y = load_boston(True)
        params = {
            'boosting_type': 'rf',
            'objective': 'mape',
            'verbose': -1,
            'bagging_freq': 1,
            'bagging_fraction': 0.8,
            'feature_fraction': 0.8,
            'boost_from_average': True
        }
        lgb_train = lgb.Dataset(X, y)
        gbm = lgb.train(params, lgb_train, num_boost_round=20)
        pred = gbm.predict(X)
        pred_mean = pred.mean()
        self.assertGreater(pred_mean, 20)

    def test_mape_dart(self):
        X, y = load_boston(True)
        params = {
            'boosting_type': 'dart',
            'objective': 'mape',
            'verbose': -1,
            'bagging_freq': 1,
            'bagging_fraction': 0.8,
            'feature_fraction': 0.8,
            'boost_from_average': False
        }
        lgb_train = lgb.Dataset(X, y)
        gbm = lgb.train(params, lgb_train, num_boost_round=40)
        pred = gbm.predict(X)
        pred_mean = pred.mean()
        self.assertGreater(pred_mean, 18)

    def check_constant_features(self, y_true, expected_pred, more_params):
        X_train = np.ones((len(y_true), 1))
        y_train = np.array(y_true)
        params = {
            'objective': 'regression',
            'num_class': 1,
            'verbose': -1,
            'min_data': 1,
            'num_leaves': 2,
            'learning_rate': 1,
            'min_data_in_bin': 1,
            'boost_from_average': True
        }
        params.update(more_params)
        lgb_train = lgb.Dataset(X_train, y_train, params=params)
        gbm = lgb.train(params, lgb_train, num_boost_round=2)
        pred = gbm.predict(X_train)
        self.assertTrue(np.allclose(pred, expected_pred))

    def test_constant_features_regression(self):
        params = {
            'objective': 'regression'
        }
        self.check_constant_features([0.0, 10.0, 0.0, 10.0], 5.0, params)
        self.check_constant_features([0.0, 1.0, 2.0, 3.0], 1.5, params)
        self.check_constant_features([-1.0, 1.0, -2.0, 2.0], 0.0, params)

    def test_constant_features_binary(self):
        params = {
            'objective': 'binary'
        }
        self.check_constant_features([0.0, 10.0, 0.0, 10.0], 0.5, params)
        self.check_constant_features([0.0, 1.0, 2.0, 3.0], 0.75, params)

    def test_constant_features_multiclass(self):
        params = {
            'objective': 'multiclass',
            'num_class': 3
        }
        self.check_constant_features([0.0, 1.0, 2.0, 0.0], [0.5, 0.25, 0.25], params)
        self.check_constant_features([0.0, 1.0, 2.0, 1.0], [0.25, 0.5, 0.25], params)

    def test_constant_features_multiclassova(self):
        params = {
            'objective': 'multiclassova',
            'num_class': 3
        }
        self.check_constant_features([0.0, 1.0, 2.0, 0.0], [0.5, 0.25, 0.25], params)
        self.check_constant_features([0.0, 1.0, 2.0, 1.0], [0.25, 0.5, 0.25], params)

    def test_fpreproc(self):
        def preprocess_data(dtrain, dtest, params):
            train_data = dtrain.construct().get_data()
            test_data = dtest.construct().get_data()
            train_data[:, 0] += 1
            test_data[:, 0] += 1
            dtrain.label[-5:] = 3
            dtest.label[-5:] = 3
            dtrain = lgb.Dataset(train_data, dtrain.label)
            dtest = lgb.Dataset(test_data, dtest.label, reference=dtrain)
            params['num_class'] = 4
            return dtrain, dtest, params

        X, y = load_iris(True)
        dataset = lgb.Dataset(X, y, free_raw_data=False)
        params = {'objective': 'multiclass', 'num_class': 3, 'verbose': -1}
        results = lgb.cv(params, dataset, num_boost_round=10, fpreproc=preprocess_data)
        self.assertIn('multi_logloss-mean', results)
        self.assertEqual(len(results['multi_logloss-mean']), 10)

    def test_metrics(self):
        X, y = load_digits(2, True)
        X_train, X_test, y_train, y_test = train_test_split(X, y, test_size=0.1, random_state=42)
        lgb_train = lgb.Dataset(X_train, y_train, silent=True)
        lgb_valid = lgb.Dataset(X_test, y_test, reference=lgb_train, silent=True)

        evals_result = {}
        params_verbose = {'verbose': -1}
        params_obj_verbose = {'objective': 'binary', 'verbose': -1}
        params_obj_metric_log_verbose = {'objective': 'binary', 'metric': 'binary_logloss', 'verbose': -1}
        params_obj_metric_err_verbose = {'objective': 'binary', 'metric': 'binary_error', 'verbose': -1}
        params_obj_metric_inv_verbose = {'objective': 'binary', 'metric': 'invalid_metric', 'verbose': -1}
        params_obj_metric_multi_verbose = {'objective': 'binary',
                                           'metric': ['binary_logloss', 'binary_error'],
                                           'verbose': -1}
        params_obj_metric_none_verbose = {'objective': 'binary', 'metric': 'None', 'verbose': -1}
        params_metric_log_verbose = {'metric': 'binary_logloss', 'verbose': -1}
        params_metric_err_verbose = {'metric': 'binary_error', 'verbose': -1}
        params_metric_inv_verbose = {'metric_types': 'invalid_metric', 'verbose': -1}
        params_metric_multi_verbose = {'metric': ['binary_logloss', 'binary_error'], 'verbose': -1}
        params_metric_none_verbose = {'metric': 'None', 'verbose': -1}

        def get_cv_result(params=params_obj_verbose, **kwargs):
            return lgb.cv(params, lgb_train, num_boost_round=2, verbose_eval=False, **kwargs)

        def train_booster(params=params_obj_verbose, **kwargs):
            lgb.train(params, lgb_train,
                      num_boost_round=2,
                      valid_sets=[lgb_valid],
                      evals_result=evals_result,
                      verbose_eval=False, **kwargs)

        # no fobj, no feval
        # default metric
        res = get_cv_result()
        self.assertEqual(len(res), 2)
        self.assertIn('binary_logloss-mean', res)

        # non-default metric in params
        res = get_cv_result(params=params_obj_metric_err_verbose)
        self.assertEqual(len(res), 2)
        self.assertIn('binary_error-mean', res)

        # default metric in args
        res = get_cv_result(metrics='binary_logloss')
        self.assertEqual(len(res), 2)
        self.assertIn('binary_logloss-mean', res)

        # non-default metric in args
        res = get_cv_result(metrics='binary_error')
        self.assertEqual(len(res), 2)
        self.assertIn('binary_error-mean', res)

        # metric in args overwrites one in params
        res = get_cv_result(params=params_obj_metric_inv_verbose, metrics='binary_error')
        self.assertEqual(len(res), 2)
        self.assertIn('binary_error-mean', res)

        # multiple metrics in params
        res = get_cv_result(params=params_obj_metric_multi_verbose)
        self.assertEqual(len(res), 4)
        self.assertIn('binary_logloss-mean', res)
        self.assertIn('binary_error-mean', res)

        # multiple metrics in args
        res = get_cv_result(metrics=['binary_logloss', 'binary_error'])
        self.assertEqual(len(res), 4)
        self.assertIn('binary_logloss-mean', res)
        self.assertIn('binary_error-mean', res)

        # remove default metric by 'None' in list
        res = get_cv_result(metrics=['None'])
        self.assertEqual(len(res), 0)

        # remove default metric by 'None' aliases
        for na_alias in ('None', 'na', 'null', 'custom'):
            res = get_cv_result(metrics=na_alias)
            self.assertEqual(len(res), 0)

        # fobj, no feval
        # no default metric
        res = get_cv_result(params=params_verbose, fobj=dummy_obj)
        self.assertEqual(len(res), 0)

        # metric in params
        res = get_cv_result(params=params_metric_err_verbose, fobj=dummy_obj)
        self.assertEqual(len(res), 2)
        self.assertIn('binary_error-mean', res)

        # metric in args
        res = get_cv_result(params=params_verbose, fobj=dummy_obj, metrics='binary_error')
        self.assertEqual(len(res), 2)
        self.assertIn('binary_error-mean', res)

        # metric in args overwrites its' alias in params
        res = get_cv_result(params=params_metric_inv_verbose, fobj=dummy_obj, metrics='binary_error')
        self.assertEqual(len(res), 2)
        self.assertIn('binary_error-mean', res)

        # multiple metrics in params
        res = get_cv_result(params=params_metric_multi_verbose, fobj=dummy_obj)
        self.assertEqual(len(res), 4)
        self.assertIn('binary_logloss-mean', res)
        self.assertIn('binary_error-mean', res)

        # multiple metrics in args
        res = get_cv_result(params=params_verbose, fobj=dummy_obj,
                            metrics=['binary_logloss', 'binary_error'])
        self.assertEqual(len(res), 4)
        self.assertIn('binary_logloss-mean', res)
        self.assertIn('binary_error-mean', res)

        # no fobj, feval
        # default metric with custom one
        res = get_cv_result(feval=constant_metric)
        self.assertEqual(len(res), 4)
        self.assertIn('binary_logloss-mean', res)
        self.assertIn('error-mean', res)

        # non-default metric in params with custom one
        res = get_cv_result(params=params_obj_metric_err_verbose, feval=constant_metric)
        self.assertEqual(len(res), 4)
        self.assertIn('binary_error-mean', res)
        self.assertIn('error-mean', res)

        # default metric in args with custom one
        res = get_cv_result(metrics='binary_logloss', feval=constant_metric)
        self.assertEqual(len(res), 4)
        self.assertIn('binary_logloss-mean', res)
        self.assertIn('error-mean', res)

        # non-default metric in args with custom one
        res = get_cv_result(metrics='binary_error', feval=constant_metric)
        self.assertEqual(len(res), 4)
        self.assertIn('binary_error-mean', res)
        self.assertIn('error-mean', res)

        # metric in args overwrites one in params, custom one is evaluated too
        res = get_cv_result(params=params_obj_metric_inv_verbose, metrics='binary_error', feval=constant_metric)
        self.assertEqual(len(res), 4)
        self.assertIn('binary_error-mean', res)
        self.assertIn('error-mean', res)

        # multiple metrics in params with custom one
        res = get_cv_result(params=params_obj_metric_multi_verbose, feval=constant_metric)
        self.assertEqual(len(res), 6)
        self.assertIn('binary_logloss-mean', res)
        self.assertIn('binary_error-mean', res)
        self.assertIn('error-mean', res)

        # multiple metrics in args with custom one
        res = get_cv_result(metrics=['binary_logloss', 'binary_error'], feval=constant_metric)
        self.assertEqual(len(res), 6)
        self.assertIn('binary_logloss-mean', res)
        self.assertIn('binary_error-mean', res)
        self.assertIn('error-mean', res)

        # custom metric is evaluated despite 'None' is passed
        res = get_cv_result(metrics=['None'], feval=constant_metric)
        self.assertEqual(len(res), 2)
        self.assertIn('error-mean', res)

        # fobj, feval
        # no default metric, only custom one
        res = get_cv_result(params=params_verbose, fobj=dummy_obj, feval=constant_metric)
        self.assertEqual(len(res), 2)
        self.assertIn('error-mean', res)

        # metric in params with custom one
        res = get_cv_result(params=params_metric_err_verbose, fobj=dummy_obj, feval=constant_metric)
        self.assertEqual(len(res), 4)
        self.assertIn('binary_error-mean', res)
        self.assertIn('error-mean', res)

        # metric in args with custom one
        res = get_cv_result(params=params_verbose, fobj=dummy_obj,
                            feval=constant_metric, metrics='binary_error')
        self.assertEqual(len(res), 4)
        self.assertIn('binary_error-mean', res)
        self.assertIn('error-mean', res)

        # metric in args overwrites one in params, custom one is evaluated too
        res = get_cv_result(params=params_metric_inv_verbose, fobj=dummy_obj,
                            feval=constant_metric, metrics='binary_error')
        self.assertEqual(len(res), 4)
        self.assertIn('binary_error-mean', res)
        self.assertIn('error-mean', res)

        # multiple metrics in params with custom one
        res = get_cv_result(params=params_metric_multi_verbose, fobj=dummy_obj, feval=constant_metric)
        self.assertEqual(len(res), 6)
        self.assertIn('binary_logloss-mean', res)
        self.assertIn('binary_error-mean', res)
        self.assertIn('error-mean', res)

        # multiple metrics in args with custom one
        res = get_cv_result(params=params_verbose, fobj=dummy_obj, feval=constant_metric,
                            metrics=['binary_logloss', 'binary_error'])
        self.assertEqual(len(res), 6)
        self.assertIn('binary_logloss-mean', res)
        self.assertIn('binary_error-mean', res)
        self.assertIn('error-mean', res)

        # custom metric is evaluated despite 'None' is passed
        res = get_cv_result(params=params_metric_none_verbose, fobj=dummy_obj, feval=constant_metric)
        self.assertEqual(len(res), 2)
        self.assertIn('error-mean', res)

        # no fobj, no feval
        # default metric
        train_booster()
        self.assertEqual(len(evals_result['valid_0']), 1)
        self.assertIn('binary_logloss', evals_result['valid_0'])

        # default metric in params
        train_booster(params=params_obj_metric_log_verbose)
        self.assertEqual(len(evals_result['valid_0']), 1)
        self.assertIn('binary_logloss', evals_result['valid_0'])

        # non-default metric in params
        train_booster(params=params_obj_metric_err_verbose)
        self.assertEqual(len(evals_result['valid_0']), 1)
        self.assertIn('binary_error', evals_result['valid_0'])

        # multiple metrics in params
        train_booster(params=params_obj_metric_multi_verbose)
        self.assertEqual(len(evals_result['valid_0']), 2)
        self.assertIn('binary_logloss', evals_result['valid_0'])
        self.assertIn('binary_error', evals_result['valid_0'])

        # remove default metric by 'None' aliases
        for na_alias in ('None', 'na', 'null', 'custom'):
            params = {'objective': 'binary', 'metric': na_alias, 'verbose': -1}
            train_booster(params=params)
            self.assertEqual(len(evals_result), 0)

        # fobj, no feval
        # no default metric
        train_booster(params=params_verbose, fobj=dummy_obj)
        self.assertEqual(len(evals_result), 0)

        # metric in params
        train_booster(params=params_metric_log_verbose, fobj=dummy_obj)
        self.assertEqual(len(evals_result['valid_0']), 1)
        self.assertIn('binary_logloss', evals_result['valid_0'])

        # multiple metrics in params
        train_booster(params=params_metric_multi_verbose, fobj=dummy_obj)
        self.assertEqual(len(evals_result['valid_0']), 2)
        self.assertIn('binary_logloss', evals_result['valid_0'])
        self.assertIn('binary_error', evals_result['valid_0'])

        # no fobj, feval
        # default metric with custom one
        train_booster(feval=constant_metric)
        self.assertEqual(len(evals_result['valid_0']), 2)
        self.assertIn('binary_logloss', evals_result['valid_0'])
        self.assertIn('error', evals_result['valid_0'])

        # default metric in params with custom one
        train_booster(params=params_obj_metric_log_verbose, feval=constant_metric)
        self.assertEqual(len(evals_result['valid_0']), 2)
        self.assertIn('binary_logloss', evals_result['valid_0'])
        self.assertIn('error', evals_result['valid_0'])

        # non-default metric in params with custom one
        train_booster(params=params_obj_metric_err_verbose, feval=constant_metric)
        self.assertEqual(len(evals_result['valid_0']), 2)
        self.assertIn('binary_error', evals_result['valid_0'])
        self.assertIn('error', evals_result['valid_0'])

        # multiple metrics in params with custom one
        train_booster(params=params_obj_metric_multi_verbose, feval=constant_metric)
        self.assertEqual(len(evals_result['valid_0']), 3)
        self.assertIn('binary_logloss', evals_result['valid_0'])
        self.assertIn('binary_error', evals_result['valid_0'])
        self.assertIn('error', evals_result['valid_0'])

        # custom metric is evaluated despite 'None' is passed
        train_booster(params=params_obj_metric_none_verbose, feval=constant_metric)
        self.assertEqual(len(evals_result), 1)
        self.assertIn('error', evals_result['valid_0'])

        # fobj, feval
        # no default metric, only custom one
        train_booster(params=params_verbose, fobj=dummy_obj, feval=constant_metric)
        self.assertEqual(len(evals_result['valid_0']), 1)
        self.assertIn('error', evals_result['valid_0'])

        # metric in params with custom one
        train_booster(params=params_metric_log_verbose, fobj=dummy_obj, feval=constant_metric)
        self.assertEqual(len(evals_result['valid_0']), 2)
        self.assertIn('binary_logloss', evals_result['valid_0'])
        self.assertIn('error', evals_result['valid_0'])

        # multiple metrics in params with custom one
        train_booster(params=params_metric_multi_verbose, fobj=dummy_obj, feval=constant_metric)
        self.assertEqual(len(evals_result['valid_0']), 3)
        self.assertIn('binary_logloss', evals_result['valid_0'])
        self.assertIn('binary_error', evals_result['valid_0'])
        self.assertIn('error', evals_result['valid_0'])

        # custom metric is evaluated despite 'None' is passed
        train_booster(params=params_metric_none_verbose, fobj=dummy_obj, feval=constant_metric)
        self.assertEqual(len(evals_result), 1)
        self.assertIn('error', evals_result['valid_0'])

        X, y = load_digits(3, True)
        lgb_train = lgb.Dataset(X, y, silent=True)

        obj_multi_aliases = ['multiclass', 'softmax', 'multiclassova', 'multiclass_ova', 'ova', 'ovr']
        for obj_multi_alias in obj_multi_aliases:
            params_obj_class_3_verbose = {'objective': obj_multi_alias, 'num_class': 3, 'verbose': -1}
            params_obj_class_1_verbose = {'objective': obj_multi_alias, 'num_class': 1, 'verbose': -1}
            params_obj_verbose = {'objective': obj_multi_alias, 'verbose': -1}
            # multiclass default metric
            res = get_cv_result(params_obj_class_3_verbose)
            self.assertEqual(len(res), 2)
            self.assertIn('multi_logloss-mean', res)
            # multiclass default metric with custom one
            res = get_cv_result(params_obj_class_3_verbose, feval=constant_metric)
            self.assertEqual(len(res), 4)
            self.assertIn('multi_logloss-mean', res)
            self.assertIn('error-mean', res)
            # multiclass metric alias with custom one for custom objective
            res = get_cv_result(params_obj_class_3_verbose, fobj=dummy_obj, feval=constant_metric)
            self.assertEqual(len(res), 2)
            self.assertIn('error-mean', res)
            # no metric for invalid class_num
            res = get_cv_result(params_obj_class_1_verbose, fobj=dummy_obj)
            self.assertEqual(len(res), 0)
            # custom metric for invalid class_num
            res = get_cv_result(params_obj_class_1_verbose, fobj=dummy_obj, feval=constant_metric)
            self.assertEqual(len(res), 2)
            self.assertIn('error-mean', res)
            # multiclass metric alias with custom one with invalid class_num
            self.assertRaises(lgb.basic.LightGBMError, get_cv_result,
                              params_obj_class_1_verbose, metrics=obj_multi_alias,
                              fobj=dummy_obj, feval=constant_metric)
            # multiclass default metric without num_class
            self.assertRaises(lgb.basic.LightGBMError, get_cv_result,
                              params_obj_verbose)
            for metric_multi_alias in obj_multi_aliases + ['multi_logloss']:
                # multiclass metric alias
                res = get_cv_result(params_obj_class_3_verbose, metrics=metric_multi_alias)
                self.assertEqual(len(res), 2)
                self.assertIn('multi_logloss-mean', res)
            # multiclass metric
            res = get_cv_result(params_obj_class_3_verbose, metrics='multi_error')
            self.assertEqual(len(res), 2)
            self.assertIn('multi_error-mean', res)
            # non-valid metric for multiclass objective
            self.assertRaises(lgb.basic.LightGBMError, get_cv_result,
                              params_obj_class_3_verbose, metrics='binary_logloss')
        params_class_3_verbose = {'num_class': 3, 'verbose': -1}
        # non-default num_class for default objective
        self.assertRaises(lgb.basic.LightGBMError, get_cv_result,
                          params_class_3_verbose)
        # no metric with non-default num_class for custom objective
        res = get_cv_result(params_class_3_verbose, fobj=dummy_obj)
        self.assertEqual(len(res), 0)
        for metric_multi_alias in obj_multi_aliases + ['multi_logloss']:
            # multiclass metric alias for custom objective
            res = get_cv_result(params_class_3_verbose, metrics=metric_multi_alias, fobj=dummy_obj)
            self.assertEqual(len(res), 2)
            self.assertIn('multi_logloss-mean', res)
        # multiclass metric for custom objective
        res = get_cv_result(params_class_3_verbose, metrics='multi_error', fobj=dummy_obj)
        self.assertEqual(len(res), 2)
        self.assertIn('multi_error-mean', res)
        # binary metric with non-default num_class for custom objective
        self.assertRaises(lgb.basic.LightGBMError, get_cv_result,
                          params_class_3_verbose, metrics='binary_error', fobj=dummy_obj)

    @unittest.skipIf(psutil.virtual_memory().available / 1024 / 1024 / 1024 < 3, 'not enough RAM')
    def test_model_size(self):
        X, y = load_boston(True)
        data = lgb.Dataset(X, y)
        bst = lgb.train({'verbose': -1}, data, num_boost_round=2)
        y_pred = bst.predict(X)
        model_str = bst.model_to_string()
        one_tree = model_str[model_str.find('Tree=1'):model_str.find('end of trees')]
        one_tree_size = len(one_tree)
        one_tree = one_tree.replace('Tree=1', 'Tree={}')
        multiplier = 100
        total_trees = multiplier + 2
        try:
            new_model_str = (model_str[:model_str.find('tree_sizes')]
                             + '\n\n'
                             + model_str[model_str.find('Tree=0'):model_str.find('end of trees')]
                             + (one_tree * multiplier).format(*range(2, total_trees))
                             + model_str[model_str.find('end of trees'):]
                             + ' ' * (2**31 - one_tree_size * total_trees))
            self.assertGreater(len(new_model_str), 2**31)
            bst.model_from_string(new_model_str, verbose=False)
            self.assertEqual(bst.num_trees(), total_trees)
            y_pred_new = bst.predict(X, num_iteration=2)
            np.testing.assert_allclose(y_pred, y_pred_new)
        except MemoryError:
            self.skipTest('not enough RAM')

    def test_get_split_value_histogram(self):
        X, y = load_boston(True)
        lgb_train = lgb.Dataset(X, y, categorical_feature=[2])
        gbm = lgb.train({'verbose': -1}, lgb_train, num_boost_round=20)
        # test XGBoost-style return value
        params = {'feature': 0, 'xgboost_style': True}
        self.assertTupleEqual(gbm.get_split_value_histogram(**params).shape, (9, 2))
        self.assertTupleEqual(gbm.get_split_value_histogram(bins=999, **params).shape, (9, 2))
        self.assertTupleEqual(gbm.get_split_value_histogram(bins=-1, **params).shape, (1, 2))
        self.assertTupleEqual(gbm.get_split_value_histogram(bins=0, **params).shape, (1, 2))
        self.assertTupleEqual(gbm.get_split_value_histogram(bins=1, **params).shape, (1, 2))
        self.assertTupleEqual(gbm.get_split_value_histogram(bins=2, **params).shape, (2, 2))
        self.assertTupleEqual(gbm.get_split_value_histogram(bins=6, **params).shape, (5, 2))
        self.assertTupleEqual(gbm.get_split_value_histogram(bins=7, **params).shape, (6, 2))
        if lgb.compat.PANDAS_INSTALLED:
            np.testing.assert_allclose(
                gbm.get_split_value_histogram(0, xgboost_style=True).values,
                gbm.get_split_value_histogram(gbm.feature_name()[0], xgboost_style=True).values
            )
            np.testing.assert_allclose(
                gbm.get_split_value_histogram(X.shape[-1] - 1, xgboost_style=True).values,
                gbm.get_split_value_histogram(gbm.feature_name()[X.shape[-1] - 1], xgboost_style=True).values
            )
        else:
            np.testing.assert_allclose(
                gbm.get_split_value_histogram(0, xgboost_style=True),
                gbm.get_split_value_histogram(gbm.feature_name()[0], xgboost_style=True)
            )
            np.testing.assert_allclose(
                gbm.get_split_value_histogram(X.shape[-1] - 1, xgboost_style=True),
                gbm.get_split_value_histogram(gbm.feature_name()[X.shape[-1] - 1], xgboost_style=True)
            )
        # test numpy-style return value
        hist, bins = gbm.get_split_value_histogram(0)
        self.assertEqual(len(hist), 23)
        self.assertEqual(len(bins), 24)
        hist, bins = gbm.get_split_value_histogram(0, bins=999)
        self.assertEqual(len(hist), 999)
        self.assertEqual(len(bins), 1000)
        self.assertRaises(ValueError, gbm.get_split_value_histogram, 0, bins=-1)
        self.assertRaises(ValueError, gbm.get_split_value_histogram, 0, bins=0)
        hist, bins = gbm.get_split_value_histogram(0, bins=1)
        self.assertEqual(len(hist), 1)
        self.assertEqual(len(bins), 2)
        hist, bins = gbm.get_split_value_histogram(0, bins=2)
        self.assertEqual(len(hist), 2)
        self.assertEqual(len(bins), 3)
        hist, bins = gbm.get_split_value_histogram(0, bins=6)
        self.assertEqual(len(hist), 6)
        self.assertEqual(len(bins), 7)
        hist, bins = gbm.get_split_value_histogram(0, bins=7)
        self.assertEqual(len(hist), 7)
        self.assertEqual(len(bins), 8)
        hist_idx, bins_idx = gbm.get_split_value_histogram(0)
        hist_name, bins_name = gbm.get_split_value_histogram(gbm.feature_name()[0])
        np.testing.assert_array_equal(hist_idx, hist_name)
        np.testing.assert_allclose(bins_idx, bins_name)
        hist_idx, bins_idx = gbm.get_split_value_histogram(X.shape[-1] - 1)
        hist_name, bins_name = gbm.get_split_value_histogram(gbm.feature_name()[X.shape[-1] - 1])
        np.testing.assert_array_equal(hist_idx, hist_name)
        np.testing.assert_allclose(bins_idx, bins_name)
        # test bins string type
        if np.__version__ > '1.11.0':
            hist_vals, bin_edges = gbm.get_split_value_histogram(0, bins='auto')
            hist = gbm.get_split_value_histogram(0, bins='auto', xgboost_style=True)
            if lgb.compat.PANDAS_INSTALLED:
                mask = hist_vals > 0
                np.testing.assert_array_equal(hist_vals[mask], hist['Count'].values)
                np.testing.assert_allclose(bin_edges[1:][mask], hist['SplitValue'].values)
            else:
                mask = hist_vals > 0
                np.testing.assert_array_equal(hist_vals[mask], hist[:, 1])
                np.testing.assert_allclose(bin_edges[1:][mask], hist[:, 0])
        # test histogram is disabled for categorical features
        self.assertRaises(lgb.basic.LightGBMError, gbm.get_split_value_histogram, 2)

    def test_early_stopping_for_only_first_metric(self):

        def metrics_combination_train_regression(valid_sets, metric_list, assumed_iteration,
                                                 first_metric_only, feval=None):
            params = {
                'objective': 'regression',
                'learning_rate': 1.1,
                'num_leaves': 10,
                'metric': metric_list,
                'verbose': -1,
                'seed': 123
            }
            gbm = lgb.train(dict(params, first_metric_only=first_metric_only), lgb_train,
                            num_boost_round=25, valid_sets=valid_sets, feval=feval,
                            early_stopping_rounds=5, verbose_eval=False)
            self.assertEqual(assumed_iteration, gbm.best_iteration)

        def metrics_combination_cv_regression(metric_list, assumed_iteration,
                                              first_metric_only, eval_train_metric, feval=None):
            params = {
                'objective': 'regression',
                'learning_rate': 0.9,
                'num_leaves': 10,
                'metric': metric_list,
                'verbose': -1,
                'seed': 123,
                'gpu_use_dp': True
            }
            ret = lgb.cv(dict(params, first_metric_only=first_metric_only),
                         train_set=lgb_train, num_boost_round=25,
                         stratified=False, feval=feval,
                         early_stopping_rounds=5, verbose_eval=False,
                         eval_train_metric=eval_train_metric)
            self.assertEqual(assumed_iteration, len(ret[list(ret.keys())[0]]))

        X, y = load_boston(True)
        X_train, X_test, y_train, y_test = train_test_split(X, y, test_size=0.2, random_state=42)
        X_test1, X_test2, y_test1, y_test2 = train_test_split(X_test, y_test, test_size=0.5, random_state=73)
        lgb_train = lgb.Dataset(X_train, y_train)
        lgb_valid1 = lgb.Dataset(X_test1, y_test1, reference=lgb_train)
        lgb_valid2 = lgb.Dataset(X_test2, y_test2, reference=lgb_train)

        iter_valid1_l1 = 3
        iter_valid1_l2 = 14
        iter_valid2_l1 = 2
        iter_valid2_l2 = 15
        self.assertEqual(len(set([iter_valid1_l1, iter_valid1_l2, iter_valid2_l1, iter_valid2_l2])), 4)
        iter_min_l1 = min([iter_valid1_l1, iter_valid2_l1])
        iter_min_l2 = min([iter_valid1_l2, iter_valid2_l2])
        iter_min_valid1 = min([iter_valid1_l1, iter_valid1_l2])

        iter_cv_l1 = 4
        iter_cv_l2 = 12
        self.assertEqual(len(set([iter_cv_l1, iter_cv_l2])), 2)
        iter_cv_min = min([iter_cv_l1, iter_cv_l2])

        # test for lgb.train
        metrics_combination_train_regression(lgb_valid1, [], iter_valid1_l2, False)
        metrics_combination_train_regression(lgb_valid1, [], iter_valid1_l2, True)
        metrics_combination_train_regression(lgb_valid1, None, iter_valid1_l2, False)
        metrics_combination_train_regression(lgb_valid1, None, iter_valid1_l2, True)
        metrics_combination_train_regression(lgb_valid1, 'l2', iter_valid1_l2, True)
        metrics_combination_train_regression(lgb_valid1, 'l1', iter_valid1_l1, True)
        metrics_combination_train_regression(lgb_valid1, ['l2', 'l1'], iter_valid1_l2, True)
        metrics_combination_train_regression(lgb_valid1, ['l1', 'l2'], iter_valid1_l1, True)
        metrics_combination_train_regression(lgb_valid1, ['l2', 'l1'], iter_min_valid1, False)
        metrics_combination_train_regression(lgb_valid1, ['l1', 'l2'], iter_min_valid1, False)

        # test feval for lgb.train
        metrics_combination_train_regression(lgb_valid1, 'None', 1, False,
                                             feval=lambda preds, train_data: [decreasing_metric(preds, train_data),
                                                                              constant_metric(preds, train_data)])
        metrics_combination_train_regression(lgb_valid1, 'None', 25, True,
                                             feval=lambda preds, train_data: [decreasing_metric(preds, train_data),
                                                                              constant_metric(preds, train_data)])
        metrics_combination_train_regression(lgb_valid1, 'None', 1, True,
                                             feval=lambda preds, train_data: [constant_metric(preds, train_data),
                                                                              decreasing_metric(preds, train_data)])

        # test with two valid data for lgb.train
        metrics_combination_train_regression([lgb_valid1, lgb_valid2], ['l2', 'l1'], iter_min_l2, True)
        metrics_combination_train_regression([lgb_valid2, lgb_valid1], ['l2', 'l1'], iter_min_l2, True)
        metrics_combination_train_regression([lgb_valid1, lgb_valid2], ['l1', 'l2'], iter_min_l1, True)
        metrics_combination_train_regression([lgb_valid2, lgb_valid1], ['l1', 'l2'], iter_min_l1, True)

        # test for lgb.cv
        metrics_combination_cv_regression(None, iter_cv_l2, True, False)
        metrics_combination_cv_regression('l2', iter_cv_l2, True, False)
        metrics_combination_cv_regression('l1', iter_cv_l1, True, False)
        metrics_combination_cv_regression(['l2', 'l1'], iter_cv_l2, True, False)
        metrics_combination_cv_regression(['l1', 'l2'], iter_cv_l1, True, False)
        metrics_combination_cv_regression(['l2', 'l1'], iter_cv_min, False, False)
        metrics_combination_cv_regression(['l1', 'l2'], iter_cv_min, False, False)
        metrics_combination_cv_regression(None, iter_cv_l2, True, True)
        metrics_combination_cv_regression('l2', iter_cv_l2, True, True)
        metrics_combination_cv_regression('l1', iter_cv_l1, True, True)
        metrics_combination_cv_regression(['l2', 'l1'], iter_cv_l2, True, True)
        metrics_combination_cv_regression(['l1', 'l2'], iter_cv_l1, True, True)
        metrics_combination_cv_regression(['l2', 'l1'], iter_cv_min, False, True)
        metrics_combination_cv_regression(['l1', 'l2'], iter_cv_min, False, True)

        # test feval for lgb.cv
        metrics_combination_cv_regression('None', 1, False, False,
                                          feval=lambda preds, train_data: [decreasing_metric(preds, train_data),
                                                                           constant_metric(preds, train_data)])
        metrics_combination_cv_regression('None', 25, True, False,
                                          feval=lambda preds, train_data: [decreasing_metric(preds, train_data),
                                                                           constant_metric(preds, train_data)])
        metrics_combination_cv_regression('None', 1, True, False,
                                          feval=lambda preds, train_data: [constant_metric(preds, train_data),
                                                                           decreasing_metric(preds, train_data)])

    def test_node_level_subcol(self):
        X, y = load_breast_cancer(True)
        X_train, X_test, y_train, y_test = train_test_split(X, y, test_size=0.1, random_state=42)
        params = {
            'objective': 'binary',
            'metric': 'binary_logloss',
            'feature_fraction_bynode': 0.8,
            'feature_fraction': 1.0,
            'verbose': -1
        }
        lgb_train = lgb.Dataset(X_train, y_train)
        lgb_eval = lgb.Dataset(X_test, y_test, reference=lgb_train)
        evals_result = {}
        gbm = lgb.train(params, lgb_train,
                        num_boost_round=25,
                        valid_sets=lgb_eval,
                        verbose_eval=False,
                        evals_result=evals_result)
        ret = log_loss(y_test, gbm.predict(X_test))
        self.assertLess(ret, 0.14)
        self.assertAlmostEqual(evals_result['valid_0']['binary_logloss'][-1], ret, places=5)
        params['feature_fraction'] = 0.5
        gbm2 = lgb.train(params, lgb_train, num_boost_round=25)
        ret2 = log_loss(y_test, gbm2.predict(X_test))
        self.assertNotEqual(ret, ret2)

    def test_forced_bins(self):
        x = np.zeros((100, 2))
        x[:, 0] = np.arange(0, 1, 0.01)
        x[:, 1] = -np.arange(0, 1, 0.01)
        y = np.arange(0, 1, 0.01)
        forcedbins_filename = os.path.join(os.path.dirname(os.path.realpath(__file__)),
                                           '../../examples/regression/forced_bins.json')
        params = {'objective': 'regression_l1',
                  'max_bin': 5,
                  'forcedbins_filename': forcedbins_filename,
                  'num_leaves': 2,
                  'min_data_in_leaf': 1,
                  'verbose': -1}
        lgb_x = lgb.Dataset(x, label=y)
        est = lgb.train(params, lgb_x, num_boost_round=20)
        new_x = np.zeros((3, x.shape[1]))
        new_x[:, 0] = [0.31, 0.37, 0.41]
        new_x[:, 1] = [0, 0, 0]
        predicted = est.predict(new_x)
        self.assertEqual(len(np.unique(predicted)), 3)
        new_x[:, 0] = [0, 0, 0]
        new_x[:, 1] = [-0.9, -0.6, -0.3]
        predicted = est.predict(new_x)
        self.assertEqual(len(np.unique(predicted)), 1)
        params['forcedbins_filename'] = ''
        lgb_x = lgb.Dataset(x, label=y)
        est = lgb.train(params, lgb_x, num_boost_round=20)
        predicted = est.predict(new_x)
        self.assertEqual(len(np.unique(predicted)), 3)
        params['forcedbins_filename'] = os.path.join(os.path.dirname(os.path.realpath(__file__)),
                                                     '../../examples/regression/forced_bins2.json')
        params['max_bin'] = 11
        lgb_x = lgb.Dataset(x[:, :1], label=y)
        est = lgb.train(params, lgb_x, num_boost_round=50)
        predicted = est.predict(x[1:, :1])
        _, counts = np.unique(predicted, return_counts=True)
        self.assertGreaterEqual(min(counts), 9)
        self.assertLessEqual(max(counts), 11)

    def test_binning_same_sign(self):
        # test that binning works properly for features with only positive or only negative values
        x = np.zeros((99, 2))
        x[:, 0] = np.arange(0.01, 1, 0.01)
        x[:, 1] = -np.arange(0.01, 1, 0.01)
        y = np.arange(0.01, 1, 0.01)
        params = {'objective': 'regression_l1',
                  'max_bin': 5,
                  'num_leaves': 2,
                  'min_data_in_leaf': 1,
                  'verbose': -1,
                  'seed': 0}
        lgb_x = lgb.Dataset(x, label=y)
        est = lgb.train(params, lgb_x, num_boost_round=20)
        new_x = np.zeros((3, 2))
        new_x[:, 0] = [-1, 0, 1]
        predicted = est.predict(new_x)
        self.assertAlmostEqual(predicted[0], predicted[1])
        self.assertNotAlmostEqual(predicted[1], predicted[2])
        new_x = np.zeros((3, 2))
        new_x[:, 1] = [-1, 0, 1]
        predicted = est.predict(new_x)
        self.assertNotAlmostEqual(predicted[0], predicted[1])
        self.assertAlmostEqual(predicted[1], predicted[2])

    def test_dataset_update_params(self):
        default_params = {"max_bin": 100,
                          "max_bin_by_feature": [20, 10],
                          "bin_construct_sample_cnt": 10000,
                          "min_data_in_bin": 1,
                          "use_missing": False,
                          "zero_as_missing": False,
                          "categorical_feature": [0],
                          "feature_pre_filter": True,
                          "pre_partition": False,
                          "enable_bundle": True,
                          "data_random_seed": 0,
                          "is_enable_sparse": True,
                          "header": True,
                          "two_round": True,
                          "label_column": 0,
                          "weight_column": 0,
                          "group_column": 0,
                          "ignore_column": 0,
                          "min_data_in_leaf": 10,
                          "verbose": -1}
        unchangeable_params = {"max_bin": 150,
                               "max_bin_by_feature": [30, 5],
                               "bin_construct_sample_cnt": 5000,
                               "min_data_in_bin": 2,
                               "use_missing": True,
                               "zero_as_missing": True,
                               "categorical_feature": [0, 1],
                               "feature_pre_filter": False,
                               "pre_partition": True,
                               "enable_bundle": False,
                               "data_random_seed": 1,
                               "is_enable_sparse": False,
                               "header": False,
                               "two_round": False,
                               "label_column": 1,
                               "weight_column": 1,
                               "group_column": 1,
                               "ignore_column": 1,
                               "forcedbins_filename": "/some/path/forcedbins.json",
                               "min_data_in_leaf": 2}
        X = np.random.random((100, 2))
        y = np.random.random(100)

        # decreasing without freeing raw data is allowed
        lgb_data = lgb.Dataset(X, y, params=default_params, free_raw_data=False).construct()
        default_params["min_data_in_leaf"] -= 1
        lgb.train(default_params, lgb_data, num_boost_round=3)

        # decreasing before lazy init is allowed
        lgb_data = lgb.Dataset(X, y, params=default_params)
        default_params["min_data_in_leaf"] -= 1
        lgb.train(default_params, lgb_data, num_boost_round=3)

        # increasing is allowed
        default_params["min_data_in_leaf"] += 2
        lgb.train(default_params, lgb_data, num_boost_round=3)

        # decreasing with disabled filter is allowed
        default_params["feature_pre_filter"] = False
        lgb_data = lgb.Dataset(X, y, params=default_params).construct()
        default_params["min_data_in_leaf"] -= 4
        lgb.train(default_params, lgb_data, num_boost_round=3)

        # decreasing with enabled filter is disallowed;
        # also changes of other params are disallowed
        default_params["feature_pre_filter"] = True
        lgb_data = lgb.Dataset(X, y, params=default_params).construct()
        for key, value in unchangeable_params.items():
            new_params = default_params.copy()
            new_params[key] = value
            err_msg = ("Reducing `min_data_in_leaf` with `feature_pre_filter=true` may cause *"
                       if key == "min_data_in_leaf"
                       else "Cannot change {} *".format(key if key != "forcedbins_filename"
                                                        else "forced bins"))
            with np.testing.assert_raises_regex(lgb.basic.LightGBMError, err_msg):
                lgb.train(new_params, lgb_data, num_boost_round=3)

    def test_dataset_params_with_reference(self):
        default_params = {"max_bin": 100}
        X = np.random.random((100, 2))
        y = np.random.random(100)
        X_val = np.random.random((100, 2))
        y_val = np.random.random(100)
        lgb_train = lgb.Dataset(X, y, params=default_params, free_raw_data=False).construct()
        lgb_val = lgb.Dataset(X_val, y_val, reference=lgb_train, free_raw_data=False).construct()
        self.assertDictEqual(lgb_train.get_params(), default_params)
        self.assertDictEqual(lgb_val.get_params(), default_params)
        model = lgb.train(default_params, lgb_train, valid_sets=[lgb_val])

    def test_extra_trees(self):
        # check extra trees increases regularization
        X, y = load_boston(True)
        lgb_x = lgb.Dataset(X, label=y)
        params = {'objective': 'regression',
                  'num_leaves': 32,
                  'verbose': -1,
                  'extra_trees': False,
                  'seed': 0}
        est = lgb.train(params, lgb_x, num_boost_round=10)
        predicted = est.predict(X)
        err = mean_squared_error(y, predicted)
        params['extra_trees'] = True
        est = lgb.train(params, lgb_x, num_boost_round=10)
        predicted_new = est.predict(X)
        err_new = mean_squared_error(y, predicted_new)
        self.assertLess(err, err_new)

    def test_path_smoothing(self):
        # check path smoothing increases regularization
        X, y = load_boston(True)
        lgb_x = lgb.Dataset(X, label=y)
        params = {'objective': 'regression',
                  'num_leaves': 32,
                  'verbose': -1,
                  'seed': 0}
        est = lgb.train(params, lgb_x, num_boost_round=10)
        predicted = est.predict(X)
        err = mean_squared_error(y, predicted)
        params['path_smooth'] = 1
        est = lgb.train(params, lgb_x, num_boost_round=10)
        predicted_new = est.predict(X)
        err_new = mean_squared_error(y, predicted_new)
        self.assertLess(err, err_new)

    @unittest.skipIf(not lgb.compat.PANDAS_INSTALLED, 'pandas is not installed')
    def test_trees_to_dataframe(self):

        def _imptcs_to_numpy(X, impcts_dict):
            cols = ['Column_' + str(i) for i in range(X.shape[1])]
            return [impcts_dict.get(col, 0.) for col in cols]

        X, y = load_breast_cancer(True)
        data = lgb.Dataset(X, label=y)
        num_trees = 10
        bst = lgb.train({"objective": "binary", "verbose": -1}, data, num_trees)
        tree_df = bst.trees_to_dataframe()
        split_dict = (tree_df[~tree_df['split_gain'].isnull()]
                      .groupby('split_feature')
                      .size()
                      .to_dict())

        gains_dict = (tree_df
                      .groupby('split_feature')['split_gain']
                      .sum()
                      .to_dict())

        tree_split = _imptcs_to_numpy(X, split_dict)
        tree_gains = _imptcs_to_numpy(X, gains_dict)
        mod_split = bst.feature_importance('split')
        mod_gains = bst.feature_importance('gain')
        num_trees_from_df = tree_df['tree_index'].nunique()
        obs_counts_from_df = tree_df.loc[tree_df['node_depth'] == 1, 'count'].values

        np.testing.assert_equal(tree_split, mod_split)
        np.testing.assert_allclose(tree_gains, mod_gains)
        self.assertEqual(num_trees_from_df, num_trees)
        np.testing.assert_equal(obs_counts_from_df, len(y))

        # test edge case with one leaf
        X = np.ones((10, 2))
        y = np.random.rand(10)
        data = lgb.Dataset(X, label=y)
        bst = lgb.train({"objective": "binary", "verbose": -1}, data, num_trees)
        tree_df = bst.trees_to_dataframe()

        self.assertEqual(len(tree_df), 1)
        self.assertEqual(tree_df.loc[0, 'tree_index'], 0)
        self.assertEqual(tree_df.loc[0, 'node_depth'], 1)
        self.assertEqual(tree_df.loc[0, 'node_index'], "0-L0")
        self.assertIsNotNone(tree_df.loc[0, 'value'])
        for col in ('left_child', 'right_child', 'parent_index', 'split_feature',
                    'split_gain', 'threshold', 'decision_type', 'missing_direction',
                    'missing_type', 'weight', 'count'):
            self.assertIsNone(tree_df.loc[0, col])

    def test_interaction_constraints(self):
        X, y = load_boston(True)
        num_features = X.shape[1]
        train_data = lgb.Dataset(X, label=y)
        # check that constraint containing all features is equivalent to no constraint
        params = {'verbose': -1,
                  'seed': 0}
        est = lgb.train(params, train_data, num_boost_round=10)
        pred1 = est.predict(X)
        est = lgb.train(dict(params, interaction_constraints=[list(range(num_features))]), train_data,
                        num_boost_round=10)
        pred2 = est.predict(X)
        np.testing.assert_allclose(pred1, pred2)
        # check that constraint partitioning the features reduces train accuracy
        est = lgb.train(dict(params, interaction_constraints=[list(range(num_features // 2)),
                                                              list(range(num_features // 2, num_features))]),
                        train_data, num_boost_round=10)
        pred3 = est.predict(X)
        self.assertLess(mean_squared_error(y, pred1), mean_squared_error(y, pred3))
        # check that constraints consisting of single features reduce accuracy further
        est = lgb.train(dict(params, interaction_constraints=[[i] for i in range(num_features)]), train_data,
                        num_boost_round=10)
        pred4 = est.predict(X)
        self.assertLess(mean_squared_error(y, pred3), mean_squared_error(y, pred4))
<<<<<<< HEAD

    def test_linear(self):
        # check that setting boosting=gbdt_linear fits better than boosting=gbdt when data has linear relationship
        np.random.seed(0)
        x = np.arange(0, 100, 0.1)
        y = 2 * x + np.random.normal(0, 0.1, len(x))
        lgb_train = lgb.Dataset(x[:, np.newaxis], label=y)
        params = {'verbose': -1,
                  'metric': 'mse',
                  'seed': 0,
                  'num_leaves': 2}
        est = lgb.train(params, lgb_train, num_boost_round=10)
        pred1 = est.predict(x[:, np.newaxis])
        lgb_train = lgb.Dataset(x[:, np.newaxis], label=y)
        res = {}
        est = lgb.train(dict(params, linear_tree=True), lgb_train, num_boost_round=10, evals_result=res,
                        valid_sets=[lgb_train], valid_names=['train'])
        pred2 = est.predict(x[:, np.newaxis])
        np.testing.assert_allclose(res['train']['l2'][-1], mean_squared_error(y, pred2), atol=10**(-1))
        self.assertLess(mean_squared_error(y, pred2), mean_squared_error(y, pred1))
        # test again with nans in data
        x[:10] = np.nan
        lgb_train = lgb.Dataset(x[:, np.newaxis], label=y)
        est = lgb.train(params, lgb_train, num_boost_round=10)
        pred1 = est.predict(x[:, np.newaxis])
        lgb_train = lgb.Dataset(x[:, np.newaxis], label=y)
        res = {}
        est = lgb.train(dict(params, linear_tree=True), lgb_train, num_boost_round=10, evals_result=res,
                        valid_sets=[lgb_train], valid_names=['train'])
        pred2 = est.predict(x[:, np.newaxis])
        np.testing.assert_allclose(res['train']['l2'][-1], mean_squared_error(y, pred2), atol=10**(-1))
        self.assertLess(mean_squared_error(y, pred2), mean_squared_error(y, pred1))
        # test again with bagging
        res = {}
        est = lgb.train(dict(params, linear_tree=True, subsample=0.8, bagging_freq=1), lgb_train,
                        num_boost_round=10, evals_result=res, valid_sets=[lgb_train], valid_names=['train'])
        pred = est.predict(x[:, np.newaxis])
        np.testing.assert_allclose(res['train']['l2'][-1], mean_squared_error(y, pred), atol=10**(-1))
        # test with a feature that has only one non-nan value
        x = np.concatenate([np.ones([x.shape[0], 1]), x[:, np.newaxis]], 1)
        x[500:, 1] = np.nan
        y[500:] += 10
        lgb_train = lgb.Dataset(x, label=y)
        res = {}
        est = lgb.train(dict(params, linear_tree=True, subsample=0.8, bagging_freq=1), lgb_train,
                        num_boost_round=10, evals_result=res, valid_sets=[lgb_train], valid_names=['train'])
        pred = est.predict(x)
        np.testing.assert_allclose(res['train']['l2'][-1], mean_squared_error(y, pred), atol=10**(-1))
        # test with a categorical feature
        x[:250, 0] = 0
        y[:250] += 10
        lgb_train = lgb.Dataset(x, label=y)
        est = lgb.train(dict(params, linear_tree=True, subsample=0.8, bagging_freq=1), lgb_train,
                        num_boost_round=10, categorical_feature=[0])
        # test refit: same results on same data
        est2 = est.refit(x, label=y)
        p1 = est.predict(x)
        p2 = est2.predict(x)
        self.assertLess(np.mean(np.abs(p1 - p2)), 2)
        # test refit with save and load
        est.save_model('temp_model.txt')
        est2 = lgb.Booster(model_file='temp_model.txt')
        est2 = est2.refit(x, label=y)
        p1 = est.predict(x)
        p2 = est2.predict(x)
        self.assertLess(np.mean(np.abs(p1 - p2)), 2)
        # test refit: different results training on different data
        est2 = est.refit(x[:100, :], label=y[:100])
        p3 = est2.predict(x)
        self.assertGreater(np.mean(np.abs(p2 - p1)), np.abs(np.max(p3 - p1)))
        # test when num_leaves - 1 < num_features and when num_leaves - 1 > num_features
        X_train, X_test, y_train, y_test = train_test_split(*load_breast_cancer(True), test_size=0.1, random_state=2)
        params = {'linear_tree': True,
                  'verbose': -1,
                  'metric': 'mse',
                  'seed': 0}
        train_data = lgb.Dataset(X_train, label=y_train, params=dict(params, num_leaves=2))
        est = lgb.train(params, train_data, num_boost_round=10, categorical_feature=[0])
        train_data = lgb.Dataset(X_train, label=y_train, params=dict(params, num_leaves=60))
        est = lgb.train(params, train_data, num_boost_round=10, categorical_feature=[0])
=======
        # test that interaction constraints work when not all features are used
        X = np.concatenate([np.zeros((X.shape[0], 1)), X], axis=1)
        num_features = X.shape[1]
        train_data = lgb.Dataset(X, label=y)
        est = lgb.train(dict(params, interaction_constraints=[[0] + list(range(2, num_features)),
                                                              [1] + list(range(2, num_features))]),
                        train_data, num_boost_round=10)

    def test_predict_with_start_iteration(self):
        def inner_test(X, y, params, early_stopping_rounds):
            X_train, X_test, y_train, y_test = train_test_split(X, y, test_size=0.1, random_state=42)
            train_data = lgb.Dataset(X_train, label=y_train)
            valid_data = lgb.Dataset(X_test, label=y_test)
            booster = lgb.train(params, train_data, num_boost_round=100, early_stopping_rounds=early_stopping_rounds, valid_sets=[valid_data])

            # test that the predict once with all iterations equals summed results with start_iteration and num_iteration
            all_pred = booster.predict(X, raw_score=True)
            all_pred_contrib = booster.predict(X, pred_contrib=True)
            steps = [10, 12]
            for step in steps:
                pred = np.zeros_like(all_pred)
                pred_contrib = np.zeros_like(all_pred_contrib)
                for start_iter in range(0, 100, step):
                    pred += booster.predict(X, num_iteration=step, start_iteration=start_iter, raw_score=True)
                    pred_contrib += booster.predict(X, num_iteration=step, start_iteration=start_iter, pred_contrib=True)
                np.testing.assert_allclose(all_pred, pred)
                np.testing.assert_allclose(all_pred_contrib, pred_contrib)
            # test the case where start_iteration <= 0, and num_iteration is None
            pred1 = booster.predict(X, start_iteration=-1)
            pred2 = booster.predict(X, num_iteration=booster.best_iteration)
            pred3 = booster.predict(X, num_iteration=booster.best_iteration, start_iteration=0)
            np.testing.assert_allclose(pred1, pred2)
            np.testing.assert_allclose(pred1, pred3)

            # test the case where start_iteration > 0, and num_iteration <= 0
            pred4 = booster.predict(X, start_iteration=10, num_iteration=-1)
            pred5 = booster.predict(X, start_iteration=10, num_iteration=90)
            pred6 = booster.predict(X, start_iteration=10, num_iteration=0)
            np.testing.assert_allclose(pred4, pred5)
            np.testing.assert_allclose(pred4, pred6)

            # test the case where start_iteration > 0, and num_iteration <= 0, with pred_leaf=True
            pred4 = booster.predict(X, start_iteration=10, num_iteration=-1, pred_leaf=True)
            pred5 = booster.predict(X, start_iteration=10, num_iteration=90, pred_leaf=True)
            pred6 = booster.predict(X, start_iteration=10, num_iteration=0, pred_leaf=True)
            np.testing.assert_allclose(pred4, pred5)
            np.testing.assert_allclose(pred4, pred6)

            # test the case where start_iteration > 0, and num_iteration <= 0, with pred_contrib=True
            pred4 = booster.predict(X, start_iteration=10, num_iteration=-1, pred_contrib=True)
            pred5 = booster.predict(X, start_iteration=10, num_iteration=90, pred_contrib=True)
            pred6 = booster.predict(X, start_iteration=10, num_iteration=0, pred_contrib=True)
            np.testing.assert_allclose(pred4, pred5)
            np.testing.assert_allclose(pred4, pred6)

        # test for regression
        X, y = load_boston(True)
        params = {
            'objective': 'regression',
            'verbose': -1,
            'metric': 'l2',
            'learning_rate': 0.5
        }
        # test both with and without early stopping
        inner_test(X, y, params, early_stopping_rounds=1)
        inner_test(X, y, params, early_stopping_rounds=10)
        inner_test(X, y, params, early_stopping_rounds=None)

        # test for multi-class
        X, y = load_iris(True)
        params = {
            'objective': 'multiclass',
            'metric': 'multi_logloss',
            'num_class': 3,
            'verbose': -1,
            'metric': 'multi_error'
        }
        # test both with and without early stopping
        inner_test(X, y, params, early_stopping_rounds=1)
        inner_test(X, y, params, early_stopping_rounds=10)
        inner_test(X, y, params, early_stopping_rounds=None)

        # test for binary
        X, y = load_breast_cancer(True)
        params = {
            'objective': 'binary',
            'metric': 'binary_logloss',
            'verbose': -1,
            'metric': 'auc'
        }
        # test both with and without early stopping
        inner_test(X, y, params, early_stopping_rounds=1)
        inner_test(X, y, params, early_stopping_rounds=10)
        inner_test(X, y, params, early_stopping_rounds=None)
>>>>>>> 7be57d77
<|MERGE_RESOLUTION|>--- conflicted
+++ resolved
@@ -2308,7 +2308,13 @@
                         num_boost_round=10)
         pred4 = est.predict(X)
         self.assertLess(mean_squared_error(y, pred3), mean_squared_error(y, pred4))
-<<<<<<< HEAD
+        # test that interaction constraints work when not all features are used
+        X = np.concatenate([np.zeros((X.shape[0], 1)), X], axis=1)
+        num_features = X.shape[1]
+        train_data = lgb.Dataset(X, label=y)
+        est = lgb.train(dict(params, interaction_constraints=[[0] + list(range(2, num_features)),
+                                                              [1] + list(range(2, num_features))]),
+                        train_data, num_boost_round=10)
 
     def test_linear(self):
         # check that setting boosting=gbdt_linear fits better than boosting=gbdt when data has linear relationship
@@ -2389,14 +2395,6 @@
         est = lgb.train(params, train_data, num_boost_round=10, categorical_feature=[0])
         train_data = lgb.Dataset(X_train, label=y_train, params=dict(params, num_leaves=60))
         est = lgb.train(params, train_data, num_boost_round=10, categorical_feature=[0])
-=======
-        # test that interaction constraints work when not all features are used
-        X = np.concatenate([np.zeros((X.shape[0], 1)), X], axis=1)
-        num_features = X.shape[1]
-        train_data = lgb.Dataset(X, label=y)
-        est = lgb.train(dict(params, interaction_constraints=[[0] + list(range(2, num_features)),
-                                                              [1] + list(range(2, num_features))]),
-                        train_data, num_boost_round=10)
 
     def test_predict_with_start_iteration(self):
         def inner_test(X, y, params, early_stopping_rounds):
@@ -2483,5 +2481,4 @@
         # test both with and without early stopping
         inner_test(X, y, params, early_stopping_rounds=1)
         inner_test(X, y, params, early_stopping_rounds=10)
-        inner_test(X, y, params, early_stopping_rounds=None)
->>>>>>> 7be57d77
+        inner_test(X, y, params, early_stopping_rounds=None)